--- conflicted
+++ resolved
@@ -39,15 +39,9 @@
 - Multipass CS: computes each mip in a separate compute shader pass
 - SPD CS: uses the SPD library, computes all mips (up to a source texture of size 4096²) in a single pass
 
-<<<<<<< HEAD
-SPD Versions
-- NO-WaveOps: uses only LDS to share the data between threads
-- WaveOps: uses Intrinsics and LDS to share the data between threads
-=======
 SPD Load Versions
 - Load: uses a load to fetch from the source texture
 - Linear Sampler: uses a sampler to fetch from the source texture. Sampler must meet the user defined reduction function.
->>>>>>> b22d617e
 
 SPD WaveOps Versions
 - No-WaveOps: uses only LDS to share the data between threads
