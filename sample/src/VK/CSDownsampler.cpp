// SPDSample
//
// Copyright (c) 2020 Advanced Micro Devices, Inc. All rights reserved.
// Permission is hereby granted, free of charge, to any person obtaining a copy
// of this software and associated documentation files (the "Software"), to deal
// in the Software without restriction, including without limitation the rights
// to use, copy, modify, merge, publish, distribute, sublicense, and/or sell
// copies of the Software, and to permit persons to whom the Software is
// furnished to do so, subject to the following conditions:
// The above copyright notice and this permission notice shall be included in
// all copies or substantial portions of the Software.
// THE SOFTWARE IS PROVIDED "AS IS", WITHOUT WARRANTY OF ANY KIND, EXPRESS OR
// IMPLIED, INCLUDING BUT NOT LIMITED TO THE WARRANTIES OF MERCHANTABILITY,
// FITNESS FOR A PARTICULAR PURPOSE AND NONINFRINGEMENT. IN NO EVENT SHALL THE
// AUTHORS OR COPYRIGHT HOLDERS BE LIABLE FOR ANY CLAIM, DAMAGES OR OTHER
// LIABILITY, WHETHER IN AN ACTION OF CONTRACT, TORT OR OTHERWISE, ARISING FROM,
// OUT OF OR IN CONNECTION WITH THE SOFTWARE OR THE USE OR OTHER DEALINGS IN
// THE SOFTWARE.

#include "stdafx.h"
#include "Base\Device.h"
#include "Base\ShaderCompilerHelper.h"
#include "Base\ExtDebugMarkers.h"
#include "Base\Imgui.h"

#include "CSDownsampler.h"

namespace CAULDRON_VK
{
    void CSDownsampler::OnCreate(
        Device *pDevice,
        UploadHeap *pUploadHeap,
        ResourceViewHeaps *pResourceViewHeaps
    )
    {
        m_pDevice = pDevice;
        m_pResourceViewHeaps = pResourceViewHeaps;

        // create the descriptor set layout
        // the shader needs
        // source image: texture + sampler
        // destination image: storage image
        // single pass: destination images count # of mips
        // single pass: global atomic counter, storage buffer
        {
            std::vector<VkDescriptorSetLayoutBinding> layoutBindings(3);
            layoutBindings[0].binding = 0;
            layoutBindings[0].descriptorType = VK_DESCRIPTOR_TYPE_SAMPLED_IMAGE;
            layoutBindings[0].descriptorCount = 1;
            layoutBindings[0].stageFlags = VK_SHADER_STAGE_COMPUTE_BIT;
            layoutBindings[0].pImmutableSamplers = NULL;

            layoutBindings[1].binding = 1;
            layoutBindings[1].descriptorType = VK_DESCRIPTOR_TYPE_SAMPLER;
            layoutBindings[1].descriptorCount = 1;
            layoutBindings[1].stageFlags = VK_SHADER_STAGE_COMPUTE_BIT;
            layoutBindings[1].pImmutableSamplers = NULL;

            layoutBindings[2].binding = 2;
            layoutBindings[2].descriptorType = VK_DESCRIPTOR_TYPE_STORAGE_IMAGE;
            layoutBindings[2].descriptorCount = 1;
            layoutBindings[2].stageFlags = VK_SHADER_STAGE_COMPUTE_BIT;
            layoutBindings[2].pImmutableSamplers = NULL;

            VkDescriptorSetLayoutCreateInfo descriptor_layout = {};
            descriptor_layout.sType = VK_STRUCTURE_TYPE_DESCRIPTOR_SET_LAYOUT_CREATE_INFO;
            descriptor_layout.pNext = NULL;
            descriptor_layout.bindingCount = (uint32_t)layoutBindings.size();
            descriptor_layout.pBindings = layoutBindings.data();

            VkResult res = vkCreateDescriptorSetLayout(pDevice->GetDevice(), &descriptor_layout, NULL, &m_descriptorSetLayout);
            assert(res == VK_SUCCESS);
        }

        // The sampler we want to use
        // average: linear
        {
            VkSamplerCreateInfo info = {};
            info.sType = VK_STRUCTURE_TYPE_SAMPLER_CREATE_INFO;
            info.magFilter = VK_FILTER_LINEAR;
            info.minFilter = VK_FILTER_LINEAR;
            info.mipmapMode = VK_SAMPLER_MIPMAP_MODE_NEAREST;
            info.addressModeU = VK_SAMPLER_ADDRESS_MODE_CLAMP_TO_EDGE;
            info.addressModeV = VK_SAMPLER_ADDRESS_MODE_CLAMP_TO_EDGE;
            info.addressModeW = VK_SAMPLER_ADDRESS_MODE_CLAMP_TO_EDGE;
            info.minLod = -1000;
            info.maxLod = 1000;
            info.maxAnisotropy = 1.0f;
            VkResult res = vkCreateSampler(pDevice->GetDevice(), &info, NULL, &m_sampler);
            assert(res == VK_SUCCESS);
        }

        m_cubeTexture.InitFromFile(pDevice, pUploadHeap , "..\\media\\envmaps\\papermill\\specular.dds", true, VK_IMAGE_USAGE_SAMPLED_BIT | VK_IMAGE_USAGE_TRANSFER_DST_BIT | VK_IMAGE_USAGE_STORAGE_BIT);
        pUploadHeap->FlushAndFinish();

        VkPipelineShaderStageCreateInfo computeShader;
        DefineList defines;

        VkResult res = VKCompileFromFile(m_pDevice->GetDevice(), VK_SHADER_STAGE_COMPUTE_BIT,
            "CSDownsampler.glsl", "main", "", &defines, &computeShader);
        assert(res == VK_SUCCESS);

        // Create pipeline layout
        //
        VkPipelineLayoutCreateInfo pPipelineLayoutCreateInfo = {};
        pPipelineLayoutCreateInfo.sType = VK_STRUCTURE_TYPE_PIPELINE_LAYOUT_CREATE_INFO;
        pPipelineLayoutCreateInfo.pNext = NULL;

        // push constants: input size, inverse output size
        VkPushConstantRange pushConstantRange = {};
        pushConstantRange.offset = 0;
        pushConstantRange.size = sizeof(cbDownsample);
        pushConstantRange.stageFlags = VK_SHADER_STAGE_COMPUTE_BIT;
        pPipelineLayoutCreateInfo.pushConstantRangeCount = 1;
        pPipelineLayoutCreateInfo.pPushConstantRanges = &pushConstantRange;

        pPipelineLayoutCreateInfo.setLayoutCount = 1;
        pPipelineLayoutCreateInfo.pSetLayouts = &m_descriptorSetLayout;

        res = vkCreatePipelineLayout(pDevice->GetDevice(), &pPipelineLayoutCreateInfo, NULL, &m_pipelineLayout);
        assert(res == VK_SUCCESS);

        // Create pipeline
        //
        VkComputePipelineCreateInfo pipeline = {};
        pipeline.sType = VK_STRUCTURE_TYPE_COMPUTE_PIPELINE_CREATE_INFO;
        pipeline.pNext = NULL;
        pipeline.flags = 0;
        pipeline.layout = m_pipelineLayout;
        pipeline.stage = computeShader;
        pipeline.basePipelineHandle = VK_NULL_HANDLE;
        pipeline.basePipelineIndex = 0;

        res = vkCreateComputePipelines(pDevice->GetDevice(), pDevice->GetPipelineCache(), 1, &pipeline, NULL, &m_pipeline);
        assert(res == VK_SUCCESS);

        // the naive solution uses for each mip a separate pass
        // single pass: only one descriptor set
        for (int i = 0; i < CS_MAX_MIP_LEVELS; i++)
        {
            m_pResourceViewHeaps->AllocDescriptor(m_descriptorSetLayout, &m_mip[i].m_descriptorSet);
        }

<<<<<<< HEAD
    void CSDownsampler::OnCreateWindowSizeDependentResources(
        VkCommandBuffer cmd_buf,
        uint32_t Width,
        uint32_t Height,
        Texture* pInput,
        int mips
    )
    {
        m_Width = Width;
        m_Height = Height;
        m_mipCount = mips;

        VkImageCreateInfo image_info = {};
        image_info.sType = VK_STRUCTURE_TYPE_IMAGE_CREATE_INFO;
        image_info.pNext = NULL;
        image_info.imageType = VK_IMAGE_TYPE_2D;
        image_info.format = m_outFormat;
        image_info.extent.width = m_Width >> 1;
        image_info.extent.height = m_Height >> 1;
        image_info.extent.depth = 1;
        image_info.mipLevels = mips;
        image_info.arrayLayers = 1;
        image_info.samples = VK_SAMPLE_COUNT_1_BIT;
        image_info.initialLayout = VK_IMAGE_LAYOUT_UNDEFINED;
        image_info.queueFamilyIndexCount = 0;
        image_info.pQueueFamilyIndices = NULL;
        image_info.sharingMode = VK_SHARING_MODE_EXCLUSIVE;
        image_info.usage = (VkImageUsageFlags)(VK_IMAGE_USAGE_COLOR_ATTACHMENT_BIT | VK_IMAGE_USAGE_SAMPLED_BIT | VK_IMAGE_USAGE_STORAGE_BIT);
        image_info.flags = 0;
        image_info.tiling = VK_IMAGE_TILING_OPTIMAL;
        m_result.Init(m_pDevice, &image_info, "DownsampleMipCS");

        // transition layout undefined to general layout?
        VkImageMemoryBarrier imageMemoryBarrier = {};
        imageMemoryBarrier.sType = VK_STRUCTURE_TYPE_IMAGE_MEMORY_BARRIER;
        imageMemoryBarrier.pNext = NULL;
        imageMemoryBarrier.srcAccessMask = 0;
        imageMemoryBarrier.dstAccessMask = VK_ACCESS_SHADER_READ_BIT;
        imageMemoryBarrier.oldLayout = VK_IMAGE_LAYOUT_UNDEFINED;
        imageMemoryBarrier.newLayout = VK_IMAGE_LAYOUT_GENERAL;
        imageMemoryBarrier.srcQueueFamilyIndex = VK_QUEUE_FAMILY_IGNORED;
        imageMemoryBarrier.dstQueueFamilyIndex = VK_QUEUE_FAMILY_IGNORED;
        imageMemoryBarrier.subresourceRange.aspectMask = VK_IMAGE_ASPECT_COLOR_BIT;
        imageMemoryBarrier.subresourceRange.baseMipLevel = 0;
        imageMemoryBarrier.subresourceRange.levelCount = m_mipCount;
        imageMemoryBarrier.subresourceRange.baseArrayLayer = 0;
        imageMemoryBarrier.subresourceRange.layerCount = 1;
        imageMemoryBarrier.image = m_result.Resource();

        // transition general layout if detination image to shader read only for source image
        vkCmdPipelineBarrier(cmd_buf, VK_PIPELINE_STAGE_COMPUTE_SHADER_BIT, VK_PIPELINE_STAGE_COMPUTE_SHADER_BIT,
            0, 0, nullptr, 0, nullptr, 1, &imageMemoryBarrier);

        // Create views for the mip chain
        //
        for (int i = 0; i < m_mipCount; i++)
=======
        // populate descriptor sets
        for (uint32_t i = 0; i < m_cubeTexture.GetMipCount() - 1; i++)
>>>>>>> b22d617e
        {
            m_cubeTexture.CreateSRV(&m_mip[i].m_SRV, i); // texture2DArray
            m_cubeTexture.CreateRTV(&m_mip[i].m_UAV, i + 1); // texture2DArray

            // Create and initialize the Descriptor Sets (all of them use the same Descriptor Layout)        
            // Create and initialize descriptor set for sampled image
            VkDescriptorImageInfo desc_sampled_image = {};
            desc_sampled_image.sampler = VK_NULL_HANDLE;
            desc_sampled_image.imageView = m_mip[i].m_SRV;
            desc_sampled_image.imageLayout = VK_IMAGE_LAYOUT_SHADER_READ_ONLY_OPTIMAL;

            std::vector<VkWriteDescriptorSet> writes(3);
            writes[0] = {};
            writes[0].sType = VK_STRUCTURE_TYPE_WRITE_DESCRIPTOR_SET;
            writes[0].pNext = NULL;
            writes[0].dstSet = m_mip[i].m_descriptorSet;
            writes[0].descriptorCount = 1;
            writes[0].descriptorType = VK_DESCRIPTOR_TYPE_SAMPLED_IMAGE;
            writes[0].pImageInfo = &desc_sampled_image;
            writes[0].dstBinding = 0;
            writes[0].dstArrayElement = 0;

            // Create and initialize descriptor set for sampler
            VkDescriptorImageInfo desc_sampler = {};
            desc_sampler.sampler = m_sampler;

            writes[1] = {};
            writes[1].sType = VK_STRUCTURE_TYPE_WRITE_DESCRIPTOR_SET;
            writes[1].pNext = NULL;
            writes[1].dstSet = m_mip[i].m_descriptorSet;
            writes[1].descriptorCount = 1;
            writes[1].descriptorType = VK_DESCRIPTOR_TYPE_SAMPLER;
            writes[1].pImageInfo = &desc_sampler;
            writes[1].dstBinding = 1;
            writes[1].dstArrayElement = 0;

            // Create and initialize descriptor set for storage image
            VkDescriptorImageInfo desc_storage_image = {};
            desc_storage_image.sampler = VK_NULL_HANDLE;
            desc_storage_image.imageView = m_mip[i].m_UAV;
            desc_storage_image.imageLayout = VK_IMAGE_LAYOUT_GENERAL;

            writes[2] = {};
            writes[2].sType = VK_STRUCTURE_TYPE_WRITE_DESCRIPTOR_SET;
            writes[2].pNext = NULL;
            writes[2].dstSet = m_mip[i].m_descriptorSet;
            writes[2].descriptorCount = 1;
            writes[2].descriptorType = VK_DESCRIPTOR_TYPE_STORAGE_IMAGE;
            writes[2].pImageInfo = &desc_storage_image;
            writes[2].dstBinding = 2;
            writes[2].dstArrayElement = 0;

            vkUpdateDescriptorSets(m_pDevice->GetDevice(), (uint32_t)writes.size(), writes.data(), 0, NULL);
        }

        for (uint32_t slice = 0; slice < m_cubeTexture.GetArraySize(); slice++)
        {
            for (uint32_t mip = 0; mip < m_cubeTexture.GetMipCount(); mip++)
            {
                VkImageViewUsageCreateInfo imageViewUsageInfo = {};
                imageViewUsageInfo.sType = VK_STRUCTURE_TYPE_IMAGE_VIEW_USAGE_CREATE_INFO;
                imageViewUsageInfo.usage = VK_IMAGE_USAGE_SAMPLED_BIT;

                VkImageViewCreateInfo info = {};
                info.sType = VK_STRUCTURE_TYPE_IMAGE_VIEW_CREATE_INFO;
                info.pNext = &imageViewUsageInfo;
                info.image = m_cubeTexture.Resource();
                info.viewType = VK_IMAGE_VIEW_TYPE_2D;
                info.subresourceRange.baseArrayLayer = slice;
                info.subresourceRange.layerCount = 1;

                switch (m_cubeTexture.GetFormat())
                {
                    case VK_FORMAT_B8G8R8A8_UNORM: info.format = VK_FORMAT_B8G8R8A8_SRGB; break;
                    case VK_FORMAT_R8G8B8A8_UNORM: info.format = VK_FORMAT_R8G8B8A8_SRGB; break;
                    case VK_FORMAT_BC1_RGB_UNORM_BLOCK: info.format = VK_FORMAT_BC1_RGB_SRGB_BLOCK; break;
                    case VK_FORMAT_BC2_UNORM_BLOCK: info.format = VK_FORMAT_BC2_SRGB_BLOCK; break;
                    case VK_FORMAT_BC3_UNORM_BLOCK: info.format = VK_FORMAT_BC3_SRGB_BLOCK; break;
                    default: info.format = m_cubeTexture.GetFormat();
                }

                info.subresourceRange.aspectMask = VK_IMAGE_ASPECT_COLOR_BIT;
                info.subresourceRange.baseMipLevel = mip;
                info.subresourceRange.levelCount = 1;

                VkResult res = vkCreateImageView(m_pDevice->GetDevice(), &info, NULL,
                    &m_imGUISRV[slice * m_cubeTexture.GetMipCount() + mip]);
                assert(res == VK_SUCCESS);
            }
        }
    }

    void CSDownsampler::OnDestroy()
    {
        for (uint32_t i = 0; i < m_cubeTexture.GetMipCount() * 6; i++)
        {
            vkDestroyImageView(m_pDevice->GetDevice(), m_imGUISRV[i], NULL);
        }

        for (uint32_t i = 0; i < m_cubeTexture.GetMipCount() - 1; i++)
        {
            vkDestroyImageView(m_pDevice->GetDevice(), m_mip[i].m_SRV, NULL);
            vkDestroyImageView(m_pDevice->GetDevice(), m_mip[i].m_UAV, NULL);
        }

        for (int i = 0; i < CS_MAX_MIP_LEVELS; i++)
        {
            m_pResourceViewHeaps->FreeDescriptor(m_mip[i].m_descriptorSet);
        }

        vkDestroyPipeline(m_pDevice->GetDevice(), m_pipeline, NULL);
        vkDestroyPipelineLayout(m_pDevice->GetDevice(), m_pipelineLayout, NULL);
        vkDestroyDescriptorSetLayout(m_pDevice->GetDevice(), m_descriptorSetLayout, NULL);
        vkDestroySampler(m_pDevice->GetDevice(), m_sampler, nullptr);
        m_cubeTexture.OnDestroy();
    }

    void CSDownsampler::Draw(VkCommandBuffer cmd_buf)
    {
        // downsample
        //

        // transition layout undefined to general layout?
        VkImageMemoryBarrier imageMemoryBarrier = {};
        imageMemoryBarrier = {};
        imageMemoryBarrier.sType = VK_STRUCTURE_TYPE_IMAGE_MEMORY_BARRIER;
        imageMemoryBarrier.pNext = NULL;
        imageMemoryBarrier.srcAccessMask = VK_ACCESS_SHADER_READ_BIT;
<<<<<<< HEAD
        imageMemoryBarrier.dstAccessMask = VK_ACCESS_SHADER_WRITE_BIT;
        imageMemoryBarrier.oldLayout = VK_IMAGE_LAYOUT_GENERAL;
        imageMemoryBarrier.newLayout = VK_IMAGE_LAYOUT_GENERAL;
=======
        imageMemoryBarrier.dstAccessMask = VK_ACCESS_SHADER_READ_BIT;
        imageMemoryBarrier.oldLayout = VK_IMAGE_LAYOUT_UNDEFINED;
        imageMemoryBarrier.newLayout = VK_IMAGE_LAYOUT_SHADER_READ_ONLY_OPTIMAL;
>>>>>>> b22d617e
        imageMemoryBarrier.srcQueueFamilyIndex = VK_QUEUE_FAMILY_IGNORED;
        imageMemoryBarrier.dstQueueFamilyIndex = VK_QUEUE_FAMILY_IGNORED;
        imageMemoryBarrier.subresourceRange.aspectMask = VK_IMAGE_ASPECT_COLOR_BIT;
        imageMemoryBarrier.subresourceRange.baseMipLevel = 0;
        imageMemoryBarrier.subresourceRange.levelCount = 1;
        imageMemoryBarrier.subresourceRange.baseArrayLayer = 0;
        imageMemoryBarrier.subresourceRange.layerCount = 6;
        imageMemoryBarrier.image = m_cubeTexture.Resource();

        // transition general layout if detination image to shader read only for source image
        vkCmdPipelineBarrier(cmd_buf, VK_PIPELINE_STAGE_COMPUTE_SHADER_BIT, VK_PIPELINE_STAGE_COMPUTE_SHADER_BIT,
            0, 0, nullptr, 0, nullptr, 1, &imageMemoryBarrier);

        SetPerfMarkerBegin(cmd_buf, "DownsampleCS");

        // Bind Pipeline
        //
        vkCmdBindPipeline(cmd_buf, VK_PIPELINE_BIND_POINT_COMPUTE, m_pipeline);

        for (uint32_t slice = 0; slice < m_cubeTexture.GetArraySize(); slice++)
        {
<<<<<<< HEAD
            uint32_t dispatchX = ((m_Width >> (i + 1)) + 7) / 8;
            uint32_t dispatchY = ((m_Height >> (i + 1)) + 7) / 8;
            uint32_t dispatchZ = 1;

            vkCmdBindDescriptorSets(cmd_buf, VK_PIPELINE_BIND_POINT_COMPUTE, m_pipelineLayout, 0, 1, &m_mip[i].m_descriptorSet, 0, nullptr);

            // Bind push constants
            //
            PushConstantsCSSimple data;
            data.outputSize[0] = (float)(m_Width >> (i + 1));
            data.outputSize[1] = (float)(m_Height >> (i + 1));
            data.invInputSize[0] = 1.0f / (float)(m_Width >> i);
            data.invInputSize[1] = 1.0f / (float)(m_Height >> i);
            vkCmdPushConstants(cmd_buf, m_pipelineLayout,
                VK_SHADER_STAGE_COMPUTE_BIT, 0, sizeof(PushConstantsCSSimple), (void*)&data);

            // Draw
            //
            vkCmdDispatch(cmd_buf, dispatchX, dispatchY, dispatchZ);

            VkImageMemoryBarrier imageMemoryBarrier = {};
            imageMemoryBarrier.sType = VK_STRUCTURE_TYPE_IMAGE_MEMORY_BARRIER;
            imageMemoryBarrier.pNext = NULL;
            imageMemoryBarrier.srcAccessMask = VK_ACCESS_SHADER_WRITE_BIT;
            imageMemoryBarrier.dstAccessMask = VK_ACCESS_SHADER_READ_BIT;
            imageMemoryBarrier.oldLayout = VK_IMAGE_LAYOUT_GENERAL;
            imageMemoryBarrier.newLayout = VK_IMAGE_LAYOUT_GENERAL;
            imageMemoryBarrier.srcQueueFamilyIndex = VK_QUEUE_FAMILY_IGNORED;
            imageMemoryBarrier.dstQueueFamilyIndex = VK_QUEUE_FAMILY_IGNORED;
            imageMemoryBarrier.subresourceRange.aspectMask = VK_IMAGE_ASPECT_COLOR_BIT;
            imageMemoryBarrier.subresourceRange.baseMipLevel = i;
            imageMemoryBarrier.subresourceRange.levelCount = 1;
            imageMemoryBarrier.subresourceRange.baseArrayLayer = 0;
            imageMemoryBarrier.subresourceRange.layerCount = 1;
            imageMemoryBarrier.image = m_result.Resource();
=======
            VkImageMemoryBarrier imageMemoryBarrierArray = {};
            imageMemoryBarrierArray.sType = VK_STRUCTURE_TYPE_IMAGE_MEMORY_BARRIER;
            imageMemoryBarrierArray.pNext = NULL;
            imageMemoryBarrierArray.srcAccessMask = VK_ACCESS_SHADER_READ_BIT;
            imageMemoryBarrierArray.dstAccessMask = VK_ACCESS_SHADER_WRITE_BIT;
            imageMemoryBarrierArray.oldLayout = VK_IMAGE_LAYOUT_UNDEFINED;
            imageMemoryBarrierArray.newLayout = VK_IMAGE_LAYOUT_GENERAL;
            imageMemoryBarrierArray.srcQueueFamilyIndex = VK_QUEUE_FAMILY_IGNORED;
            imageMemoryBarrierArray.dstQueueFamilyIndex = VK_QUEUE_FAMILY_IGNORED;
            imageMemoryBarrierArray.subresourceRange.aspectMask = VK_IMAGE_ASPECT_COLOR_BIT;
            imageMemoryBarrierArray.subresourceRange.baseMipLevel = 1;
            imageMemoryBarrierArray.subresourceRange.levelCount = m_cubeTexture.GetMipCount() - 1;
            imageMemoryBarrierArray.subresourceRange.baseArrayLayer = 0;
            imageMemoryBarrierArray.subresourceRange.layerCount = 6;
            imageMemoryBarrierArray.image = m_cubeTexture.Resource();
>>>>>>> b22d617e

            // transition general layout if destination image to shader read only for source image
            vkCmdPipelineBarrier(cmd_buf, VK_PIPELINE_STAGE_COMPUTE_SHADER_BIT, VK_PIPELINE_STAGE_COMPUTE_SHADER_BIT,
                0, 0, nullptr, 0, nullptr, 1, &imageMemoryBarrierArray);

            for (uint32_t i = 0; i < m_cubeTexture.GetMipCount() - 1; i++)
            {
                uint32_t dispatchX = ((m_cubeTexture.GetWidth() >> (i + 1)) + 7) / 8;
                uint32_t dispatchY = ((m_cubeTexture.GetHeight() >> (i + 1)) + 7) / 8;
                uint32_t dispatchZ = 1;

                vkCmdBindDescriptorSets(cmd_buf, VK_PIPELINE_BIND_POINT_COMPUTE, m_pipelineLayout, 0, 1, &m_mip[i].m_descriptorSet, 0, nullptr);

                // Bind push constants
                //
                cbDownsample data;
                data.outputSize[0] = (float)(m_cubeTexture.GetWidth() >> (i + 1));
                data.outputSize[1] = (float)(m_cubeTexture.GetHeight() >> (i + 1));
                data.invInputSize[0] = 1.0f / (float)(m_cubeTexture.GetWidth() >> i);
                data.invInputSize[1] = 1.0f / (float)(m_cubeTexture.GetHeight() >> i);
                data.slice = slice;
                vkCmdPushConstants(cmd_buf, m_pipelineLayout,
                    VK_SHADER_STAGE_COMPUTE_BIT, 0, sizeof(cbDownsample), (void*)&data);

                // Draw
                //
                vkCmdDispatch(cmd_buf, dispatchX, dispatchY, dispatchZ);

                VkImageMemoryBarrier imageMemoryBarrier = {};
                imageMemoryBarrier.sType = VK_STRUCTURE_TYPE_IMAGE_MEMORY_BARRIER;
                imageMemoryBarrier.pNext = NULL;
                imageMemoryBarrier.srcAccessMask = VK_ACCESS_SHADER_WRITE_BIT;
                imageMemoryBarrier.dstAccessMask = VK_ACCESS_SHADER_READ_BIT;
                imageMemoryBarrier.oldLayout = VK_IMAGE_LAYOUT_GENERAL;
                imageMemoryBarrier.newLayout = VK_IMAGE_LAYOUT_SHADER_READ_ONLY_OPTIMAL;
                imageMemoryBarrier.srcQueueFamilyIndex = VK_QUEUE_FAMILY_IGNORED;
                imageMemoryBarrier.dstQueueFamilyIndex = VK_QUEUE_FAMILY_IGNORED;
                imageMemoryBarrier.subresourceRange.aspectMask = VK_IMAGE_ASPECT_COLOR_BIT;
                imageMemoryBarrier.subresourceRange.baseMipLevel = i + 1;
                imageMemoryBarrier.subresourceRange.levelCount = 1;
                imageMemoryBarrier.subresourceRange.baseArrayLayer = 0;
                imageMemoryBarrier.subresourceRange.layerCount = 6;
                imageMemoryBarrier.image = m_cubeTexture.Resource();

                // transition general layout if destination image to shader read only for source image
                vkCmdPipelineBarrier(cmd_buf, VK_PIPELINE_STAGE_COMPUTE_SHADER_BIT, VK_PIPELINE_STAGE_COMPUTE_SHADER_BIT,
                    0, 0, nullptr, 0, nullptr, 1, &imageMemoryBarrier);
            }
        }

        SetPerfMarkerEnd(cmd_buf);
    }

    void CSDownsampler::GUI(int* pSlice)
    {
        bool opened = true;
        std::string header = "Downsample";
        ImGui::Begin(header.c_str(), &opened);

        if (ImGui::CollapsingHeader("CS Multipass", ImGuiTreeNodeFlags_DefaultOpen))
        {
            const char* sliceItemNames[] =
            {
                "Slice 0",
                "Slice 1",
                "Slice 2",
                "Slice 3",
                "Slice 4",
                "Slice 5"
            };
            ImGui::Combo("Slice of Cube Texture", pSlice, sliceItemNames, _countof(sliceItemNames));

            for (uint32_t i = 0; i < m_cubeTexture.GetMipCount(); i++)
            {
                ImGui::Image((ImTextureID)m_imGUISRV[*pSlice * m_cubeTexture.GetMipCount() + i], ImVec2(static_cast<float>(512 >> i), static_cast<float>(512 >> i)));
            }
        }

        ImGui::End();
    }
}<|MERGE_RESOLUTION|>--- conflicted
+++ resolved
@@ -141,67 +141,8 @@
             m_pResourceViewHeaps->AllocDescriptor(m_descriptorSetLayout, &m_mip[i].m_descriptorSet);
         }
 
-<<<<<<< HEAD
-    void CSDownsampler::OnCreateWindowSizeDependentResources(
-        VkCommandBuffer cmd_buf,
-        uint32_t Width,
-        uint32_t Height,
-        Texture* pInput,
-        int mips
-    )
-    {
-        m_Width = Width;
-        m_Height = Height;
-        m_mipCount = mips;
-
-        VkImageCreateInfo image_info = {};
-        image_info.sType = VK_STRUCTURE_TYPE_IMAGE_CREATE_INFO;
-        image_info.pNext = NULL;
-        image_info.imageType = VK_IMAGE_TYPE_2D;
-        image_info.format = m_outFormat;
-        image_info.extent.width = m_Width >> 1;
-        image_info.extent.height = m_Height >> 1;
-        image_info.extent.depth = 1;
-        image_info.mipLevels = mips;
-        image_info.arrayLayers = 1;
-        image_info.samples = VK_SAMPLE_COUNT_1_BIT;
-        image_info.initialLayout = VK_IMAGE_LAYOUT_UNDEFINED;
-        image_info.queueFamilyIndexCount = 0;
-        image_info.pQueueFamilyIndices = NULL;
-        image_info.sharingMode = VK_SHARING_MODE_EXCLUSIVE;
-        image_info.usage = (VkImageUsageFlags)(VK_IMAGE_USAGE_COLOR_ATTACHMENT_BIT | VK_IMAGE_USAGE_SAMPLED_BIT | VK_IMAGE_USAGE_STORAGE_BIT);
-        image_info.flags = 0;
-        image_info.tiling = VK_IMAGE_TILING_OPTIMAL;
-        m_result.Init(m_pDevice, &image_info, "DownsampleMipCS");
-
-        // transition layout undefined to general layout?
-        VkImageMemoryBarrier imageMemoryBarrier = {};
-        imageMemoryBarrier.sType = VK_STRUCTURE_TYPE_IMAGE_MEMORY_BARRIER;
-        imageMemoryBarrier.pNext = NULL;
-        imageMemoryBarrier.srcAccessMask = 0;
-        imageMemoryBarrier.dstAccessMask = VK_ACCESS_SHADER_READ_BIT;
-        imageMemoryBarrier.oldLayout = VK_IMAGE_LAYOUT_UNDEFINED;
-        imageMemoryBarrier.newLayout = VK_IMAGE_LAYOUT_GENERAL;
-        imageMemoryBarrier.srcQueueFamilyIndex = VK_QUEUE_FAMILY_IGNORED;
-        imageMemoryBarrier.dstQueueFamilyIndex = VK_QUEUE_FAMILY_IGNORED;
-        imageMemoryBarrier.subresourceRange.aspectMask = VK_IMAGE_ASPECT_COLOR_BIT;
-        imageMemoryBarrier.subresourceRange.baseMipLevel = 0;
-        imageMemoryBarrier.subresourceRange.levelCount = m_mipCount;
-        imageMemoryBarrier.subresourceRange.baseArrayLayer = 0;
-        imageMemoryBarrier.subresourceRange.layerCount = 1;
-        imageMemoryBarrier.image = m_result.Resource();
-
-        // transition general layout if detination image to shader read only for source image
-        vkCmdPipelineBarrier(cmd_buf, VK_PIPELINE_STAGE_COMPUTE_SHADER_BIT, VK_PIPELINE_STAGE_COMPUTE_SHADER_BIT,
-            0, 0, nullptr, 0, nullptr, 1, &imageMemoryBarrier);
-
-        // Create views for the mip chain
-        //
-        for (int i = 0; i < m_mipCount; i++)
-=======
         // populate descriptor sets
         for (uint32_t i = 0; i < m_cubeTexture.GetMipCount() - 1; i++)
->>>>>>> b22d617e
         {
             m_cubeTexture.CreateSRV(&m_mip[i].m_SRV, i); // texture2DArray
             m_cubeTexture.CreateRTV(&m_mip[i].m_UAV, i + 1); // texture2DArray
@@ -330,15 +271,9 @@
         imageMemoryBarrier.sType = VK_STRUCTURE_TYPE_IMAGE_MEMORY_BARRIER;
         imageMemoryBarrier.pNext = NULL;
         imageMemoryBarrier.srcAccessMask = VK_ACCESS_SHADER_READ_BIT;
-<<<<<<< HEAD
-        imageMemoryBarrier.dstAccessMask = VK_ACCESS_SHADER_WRITE_BIT;
-        imageMemoryBarrier.oldLayout = VK_IMAGE_LAYOUT_GENERAL;
-        imageMemoryBarrier.newLayout = VK_IMAGE_LAYOUT_GENERAL;
-=======
         imageMemoryBarrier.dstAccessMask = VK_ACCESS_SHADER_READ_BIT;
         imageMemoryBarrier.oldLayout = VK_IMAGE_LAYOUT_UNDEFINED;
         imageMemoryBarrier.newLayout = VK_IMAGE_LAYOUT_SHADER_READ_ONLY_OPTIMAL;
->>>>>>> b22d617e
         imageMemoryBarrier.srcQueueFamilyIndex = VK_QUEUE_FAMILY_IGNORED;
         imageMemoryBarrier.dstQueueFamilyIndex = VK_QUEUE_FAMILY_IGNORED;
         imageMemoryBarrier.subresourceRange.aspectMask = VK_IMAGE_ASPECT_COLOR_BIT;
@@ -360,43 +295,6 @@
 
         for (uint32_t slice = 0; slice < m_cubeTexture.GetArraySize(); slice++)
         {
-<<<<<<< HEAD
-            uint32_t dispatchX = ((m_Width >> (i + 1)) + 7) / 8;
-            uint32_t dispatchY = ((m_Height >> (i + 1)) + 7) / 8;
-            uint32_t dispatchZ = 1;
-
-            vkCmdBindDescriptorSets(cmd_buf, VK_PIPELINE_BIND_POINT_COMPUTE, m_pipelineLayout, 0, 1, &m_mip[i].m_descriptorSet, 0, nullptr);
-
-            // Bind push constants
-            //
-            PushConstantsCSSimple data;
-            data.outputSize[0] = (float)(m_Width >> (i + 1));
-            data.outputSize[1] = (float)(m_Height >> (i + 1));
-            data.invInputSize[0] = 1.0f / (float)(m_Width >> i);
-            data.invInputSize[1] = 1.0f / (float)(m_Height >> i);
-            vkCmdPushConstants(cmd_buf, m_pipelineLayout,
-                VK_SHADER_STAGE_COMPUTE_BIT, 0, sizeof(PushConstantsCSSimple), (void*)&data);
-
-            // Draw
-            //
-            vkCmdDispatch(cmd_buf, dispatchX, dispatchY, dispatchZ);
-
-            VkImageMemoryBarrier imageMemoryBarrier = {};
-            imageMemoryBarrier.sType = VK_STRUCTURE_TYPE_IMAGE_MEMORY_BARRIER;
-            imageMemoryBarrier.pNext = NULL;
-            imageMemoryBarrier.srcAccessMask = VK_ACCESS_SHADER_WRITE_BIT;
-            imageMemoryBarrier.dstAccessMask = VK_ACCESS_SHADER_READ_BIT;
-            imageMemoryBarrier.oldLayout = VK_IMAGE_LAYOUT_GENERAL;
-            imageMemoryBarrier.newLayout = VK_IMAGE_LAYOUT_GENERAL;
-            imageMemoryBarrier.srcQueueFamilyIndex = VK_QUEUE_FAMILY_IGNORED;
-            imageMemoryBarrier.dstQueueFamilyIndex = VK_QUEUE_FAMILY_IGNORED;
-            imageMemoryBarrier.subresourceRange.aspectMask = VK_IMAGE_ASPECT_COLOR_BIT;
-            imageMemoryBarrier.subresourceRange.baseMipLevel = i;
-            imageMemoryBarrier.subresourceRange.levelCount = 1;
-            imageMemoryBarrier.subresourceRange.baseArrayLayer = 0;
-            imageMemoryBarrier.subresourceRange.layerCount = 1;
-            imageMemoryBarrier.image = m_result.Resource();
-=======
             VkImageMemoryBarrier imageMemoryBarrierArray = {};
             imageMemoryBarrierArray.sType = VK_STRUCTURE_TYPE_IMAGE_MEMORY_BARRIER;
             imageMemoryBarrierArray.pNext = NULL;
@@ -412,7 +310,6 @@
             imageMemoryBarrierArray.subresourceRange.baseArrayLayer = 0;
             imageMemoryBarrierArray.subresourceRange.layerCount = 6;
             imageMemoryBarrierArray.image = m_cubeTexture.Resource();
->>>>>>> b22d617e
 
             // transition general layout if destination image to shader read only for source image
             vkCmdPipelineBarrier(cmd_buf, VK_PIPELINE_STAGE_COMPUTE_SHADER_BIT, VK_PIPELINE_STAGE_COMPUTE_SHADER_BIT,
