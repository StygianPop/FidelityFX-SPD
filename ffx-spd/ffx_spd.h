//_____________________________________________________________/\_______________________________________________________________
//==============================================================================================================================
//
//                                         [FFX SPD] Single Pass Downsampler 2.0
//
//==============================================================================================================================
// LICENSE
// =======
// Copyright (c) 2017-2020 Advanced Micro Devices, Inc. All rights reserved.
// -------
// Permission is hereby granted, free of charge, to any person obtaining a copy of this software and associated documentation
// files (the "Software"), to deal in the Software without restriction, including without limitation the rights to use, copy,
// modify, merge, publish, distribute, sublicense, and/or sell copies of the Software, and to permit persons to whom the
// Software is furnished to do so, subject to the following conditions:
// -------
// The above copyright notice and this permission notice shall be included in all copies or substantial portions of the
// Software.
// -------
// THE SOFTWARE IS PROVIDED "AS IS", WITHOUT WARRANTY OF ANY KIND, EXPRESS OR IMPLIED, INCLUDING BUT NOT LIMITED TO THE
// WARRANTIES OF MERCHANTABILITY, FITNESS FOR A PARTICULAR PURPOSE AND NONINFRINGEMENT.  IN NO EVENT SHALL THE AUTHORS OR
// COPYRIGHT HOLDERS BE LIABLE FOR ANY CLAIM, DAMAGES OR OTHER LIABILITY, WHETHER IN AN ACTION OF CONTRACT, TORT OR OTHERWISE,
// ARISING FROM, OUT OF OR IN CONNECTION WITH THE SOFTWARE OR THE USE OR OTHER DEALINGS IN THE SOFTWARE.
//
//------------------------------------------------------------------------------------------------------------------------------
// CHANGELIST v2.0
// ===============
// - Added support for cube and array textures. SpdDownsample and SpdDownsampleH shader functions now take index of texture slice
//   as an additional parameter. For regular texture use 0.
// - Added support for updating only sub-rectangle of the texture. Additional, optional parameter workGroupOffset added to shader
//   functions SpdDownsample and SpdDownsampleH.
// - Added C function SpdSetup that helps to setup constants to be passed as a constant buffer.
// - The global atomic counter is automatically reset to 0 by the shader at the end, so you do not need to clear it before every
//   use, just once after creation
//
//------------------------------------------------------------------------------------------------------------------------------
// INTEGRATION SUMMARY FOR CPU
// ===========================
// // you need to provide as constants:
// // number of mip levels to be computed (maximum is 12)
// // number of total thread groups: ((widthInPixels+63)>>6) * ((heightInPixels+63)>>6)
// // workGroupOffset -> by default 0, if you only downsample a rectancle within the source texture use SpdSetup function to calculate correct offset
// ...
// // Dispatch the shader such that each thread group works on a 64x64 sub-tile of the source image
// // for Cube Textures or Texture2DArray, use the z dimension
// vkCmdDispatch(cmdBuf,(widthInPixels+63)>>6,(heightInPixels+63)>>6, slices);

// // you can also use the SpdSetup function:
// //on top of your cpp file:
// #define A_CPU
// #include "ffx_a.h"
// #include "ffx_spd.h"
// // before your dispatch call, use SpdSetup function to get your constants
// varAU2(dispatchThreadGroupCountXY); // output variable
// varAU2(workGroupOffset);  // output variable, this constants are required if Left and Top are not 0,0
// varAU2(numWorkGroupsAndMips); // output variable
// // input information about your source texture:
// // left and top of the rectancle within your texture you want to downsample
// // width and height of the rectancle you want to downsample
// // if complete source texture should get downsampled: left = 0, top = 0, width = sourceTexture.width, height = sourceTexture.height
// varAU4(rectInfo) = initAU4(0, 0, m_Texture.GetWidth(), m_Texture.GetHeight()); // left, top, width, height
// SpdSetup(dispatchThreadGroupCountXY, workGroupOffset, numWorkGroupsAndMips, rectInfo);
// ...
// // constants:
// data.numWorkGroupsPerSlice = numWorkGroupsAndMips[0];
// data.mips = numWorkGroupsAndMips[1];
// data.workGroupOffset[0] = workGroupOffset[0];
// data.workGroupOffset[1] = workGroupOffset[1];
// ...
// uint32_t dispatchX = dispatchThreadGroupCountXY[0];
// uint32_t dispatchY = dispatchThreadGroupCountXY[1];
// uint32_t dispatchZ = m_CubeTexture.GetArraySize(); // slices - for 2D Texture this is 1, for cube texture 6
// vkCmdDispatch(cmd_buf, dispatchX, dispatchY, dispatchZ);

//------------------------------------------------------------------------------------------------------------------------------
// INTEGRATION SUMMARY FOR GPU
// ===========================

// [SAMPLER] - if you want to use a sampler with linear filtering for loading the source image
// follow additionally the instructions marked with [SAMPLER]
// add following define:
// #define SPD_LINEAR_SAMPLER
// this is recommended, as using one sample() with linear filter to reduce 2x2 is faster
// than 4x load() plus manual averaging

// // Setup layout. Example below for VK_FORMAT_R16G16B16A16_SFLOAT.
// // Note: If you use SRGB format for UAV load() and store() (if it's supported), you need to convert to and from linear space
// // when using UAV load() and store()
// // approximate conversion to linear (load function): x*x
// // approximate conversion from linear (store function): sqrt()
// // or use more accurate functions from ffx_a.h: AFromSrgbF1(value) and AToSrgbF1(value)
// // Recommendation: use UNORM format instead of SRGB for UAV access, and SRGB for SRV access
// // look in the sample app to see how it's done

// // source image
// // if cube texture use image2DArray / Texture2DArray and adapt your load/store/sample calls
// GLSL: layout(set=0,binding=0,rgba16f)uniform image2D imgSrc;
// [SAMPLER]: layout(set=0,binding=0)uniform texture2D imgSrc;
// HLSL: [[vk::binding(0)]] Texture2D<float4> imgSrc :register(u0);

// // destination -> 12 is the maximum number of mips supported by SPD
// GLSL: layout(set=0,binding=1,rgba16f) uniform coherent image2D imgDst[12];
// HLSL: [[vk::binding(1)]] globallycoherent RWTexture2D<float4> imgDst[12] :register(u1);

// // global atomic counter - MUST be initialized to 0
// // SPD resets the counter back after each run by calling SpdResetAtomicCounter(slice)
// // if you have more than 1 slice (== if you downsample a cube texture or a texture2Darray)
// // you have an array of counters: counter[6] -> if you have 6 slices for example
// // GLSL:
<<<<<<< HEAD
// layout(std430, set=0, binding=2) coherent buffer globalAtomicBuffer
=======
// layout(std430, set=0, binding=2) coherent buffer SpdGlobalAtomicBuffer
>>>>>>> b22d617e
// {
//    uint counter;
// } spdGlobalAtomic;
// // HLSL:
// struct SpdGlobalAtomicBuffer
// {
//    uint counter;
// };
<<<<<<< HEAD
// [[vk::binding(2)]] globallycoherent RWStructuredBuffer<globalAtomicBuffer> globalAtomic;
=======
// [[vk::binding(2)]] globallycoherent RWStructuredBuffer<SpdGlobalAtomicBuffer> spdGlobalAtomic;
>>>>>>> b22d617e

// // [SAMPLER] add sampler
// GLSL: layout(set=0, binding=3) uniform sampler srcSampler;
// HLSL: [[vk::binding(3)]] SamplerState srcSampler :register(s0);

// // constants - either push constant or constant buffer
// // or calculate within shader
// // [SAMPLER] when using sampler add inverse source image size
// // GLSL:
// layout(push_constant) uniform SpdConstants {
//    uint mips; // needed to opt out earlier if mips are < 12
//    uint numWorkGroups; // number of total thread groups, so numWorkGroupsX * numWorkGroupsY * 1
<<<<<<< HEAD
=======
//                        // it is important to NOT take the number of slices (z dimension) into account here
//                        // as each slice has its own counter!
//    vec2 workGroupOffset; // optional - use SpdSetup() function to calculate correct workgroup offset
>>>>>>> b22d617e
// } spdConstants;
// // HLSL:
// [[vk::push_constant]]
// cbuffer spdConstants {
//    uint mips;
//    uint numWorkGroups;
//    float2 workGroupOffset; // optional
// };

// ...
// // Setup pre-portability-header defines (sets up GLSL/HLSL path, etc)
// #define A_GPU 1
// #define A_GLSL 1 // or // #define A_HLSL 1

// // if you want to use PACKED version
// // recommended if bpc <= 16bit
// #define A_HALF

// ...
// // Include the portability header (or copy it in without an include).
// #include "ffx_a.h"
// ...

// // Define LDS variables
// shared AF4 spdIntermediate[16][16]; // HLSL: groupshared
// shared AU1 spdCounter; // HLSL: groupshared
// // PACKED version
// shared AH4 spdIntermediate[16][16]; // HLSL: groupshared
// // Note: You can also use
// shared AF1 spdIntermediateR[16][16];
// shared AF1 spdIntermediateG[16][16];
// shared AF1 spdIntermediateB[16][16];
// shared AF1 spdIntermediateA[16][16];
// // or for Packed version:
// shared AH2 spdIntermediateRG[16][16];
// shared AH2 spdIntermediateBA[16][16];
// // This is potentially faster
// // Adapt your load and store functions accordingly

// // if subgroup operations are not supported / can't use SM6.0
// #define SPD_NO_WAVE_OPERATIONS

// // Define the fetch function(s) and the reduction function
// // if non-power-of-2 textures, add border controls to the load and store functions
// // to make sure the borders of the mip level look as you want it
// // if you don't add border controls you'll read zeros past the border
// // if you load with a sampler, this is obv. handled by your sampler :)
// // this is also the place where you need to do color space transformation if needed
// // E.g. if your texture format is SRGB/UNORM and you use the UAV load and store functions
// // no automatic to/from linear conversions are happening
// // there is to/from linear conversions when using a sampler and render target approach
// // conversion to linear (load function): x*x
// // conversion from linear (store function): sqrt()

// AU1 slice parameter is for Cube textures and texture2DArray
// if downsampling Texture2D you can ignore this parameter, otherwise use it to access correct slice
// // Load from source image
// GLSL: AF4 SpdLoadSourceImage(ASU2 p, AU1 slice){return imageLoad(imgSrc, p);}
// HLSL: AF4 SpdLoadSourceImage(ASU2 tex, AU1 slice){return imgSrc[tex];}
// [SAMPLER] don't forget to add the define #SPD_LINEAR_SAMPLER :)
// GLSL:
// AF4 SpdLoadSourceImage(ASU2 p, AU1 slice){
//    AF2 textureCoord = p * invInputSize + invInputSize;
//    return texture(sampler2D(imgSrc, srcSampler), textureCoord);
// }
// HLSL:
// AF4 SpdLoadSourceImage(ASU2 p, AU1 slice){
//    AF2 textureCoord = p * invInputSize + invInputSize;
//    return imgSrc.SampleLevel(srcSampler, textureCoord, 0);
// }

// // SpdLoad() takes a 32-bit signed integer 2D coordinate and loads color.
// // Loads the 5th mip level, each value is computed by a different thread group
// // last thread group will access all its elements and compute the subsequent mips
// // reminder: if non-power-of-2 textures, add border controls if you do not want to read zeros past the border
// GLSL: AF4 SpdLoad(ASU2 p, AU1 slice){return imageLoad(imgDst[5],p);}
// HLSL: AF4 SpdLoad(ASU2 tex, AU1 slice){return imgDst[5][tex];}

// Define the store function
// GLSL: void SpdStore(ASU2 p, AF4 value, AU1 mip, AU1 slice){imageStore(imgDst[mip], p, value);}
// HLSL: void SpdStore(ASU2 pix, AF4 value, AU1 mip, AU1 slice){imgDst[mip][pix] = value;}

// // Define the atomic counter increase function
// // each slice only reads and stores to its specific slice counter
// // so, if you have several slices it's
// // InterlockedAdd(spdGlobalAtomic[0].counter[slice], 1, spdCounter);
// // GLSL:
// void SpdIncreaseAtomicCounter(AU1 slice){spdCounter = atomicAdd(spdGlobalAtomic.counter, 1);}
// AU1 SpdGetAtomicCounter() {return spdCounter;}
// void SpdResetAtomicCounter(AU1 slice){spdGlobalAtomic.counter[slice] = 0;}
// // HLSL:
// void SpdIncreaseAtomicCounter(AU1 slice){InterlockedAdd(spdGlobalAtomic[0].counter, 1, spdCounter);}
// AU1 SpdGetAtomicCounter(){return spdCounter;}
// void SpdResetAtomicCounter(AU1 slice){spdGlobalAtomic[0].counter[slice] = 0;}

// // Define the LDS load and store functions
// // GLSL:
// AF4 SpdLoadIntermediate(AU1 x, AU1 y){return spdIntermediate[x][y];}
// void SpdStoreIntermediate(AU1 x, AU1 y, AF4 value){spdIntermediate[x][y] = value;}
// // HLSL:
// AF4 SpdLoadIntermediate(AU1 x, AU1 y){return spdIntermediate[x][y];}
// void SpdStoreIntermediate(AU1 x, AU1 y, AF4 value){spdIntermediate[x][y] = value;}

// // Define your reduction function: takes as input the four 2x2 values and returns 1 output value
// Example below: computes the average value
// AF4 SpdReduce4(AF4 v0, AF4 v1, AF4 v2, AF4 v3){return (v0+v1+v2+v3)*0.25;}

// // PACKED VERSION
// Load from source image
// GLSL: AH4 SpdLoadSourceImageH(ASU2 p, AU1 slice){return AH4(imageLoad(imgSrc, p));}
// HLSL: AH4 SpdLoadSourceImageH(ASU2 tex, AU1 slice){return AH4(imgSrc[tex]);}
// [SAMPLER]
// GLSL:
// AH4 SpdLoadSourceImageH(ASU2 p, AU1 slice){
//    AF2 textureCoord = p * invInputSize + invInputSize;
//    return AH4(texture(sampler2D(imgSrc, srcSampler), textureCoord));
// }
// HLSL:
// AH4 SpdLoadSourceImageH(ASU2 p, AU1 slice){
//    AF2 textureCoord = p * invInputSize + invInputSize;
//    return AH4(imgSrc.SampleLevel(srcSampler, textureCoord, 0));
// }

// // SpdLoadH() takes a 32-bit signed integer 2D coordinate and loads color.
// // Loads the 5th mip level, each value is computed by a different thread group
// // last thread group will access all its elements and compute the subsequent mips
// GLSL: AH4 SpdLoadH(ASU2 p, AU1 slice){return AH4(imageLoad(imgDst[5],p));}
// HLSL: AH4 SpdLoadH(ASU2 tex, AU1 slice){return AH4(imgDst[5][tex]);}

// Define the store function
// GLSL: void SpdStoreH(ASU2 p, AH4 value, AU1 mip, AU1 slice){imageStore(imgDst[mip], p, AF4(value));}
// HLSL: void SpdStoreH(ASU2 pix, AH4 value, AU1 index, AU1 slice){imgDst[index][pix] = AF4(value);}

// // Define the atomic counter increase function
// // GLSL:
// void SpdIncreaseAtomicCounter(AU1 slice){spd_counter = atomicAdd(spdGlobalAtomic.counter, 1);}
// AU1 SpdGetAtomicCounter() {return spdCounter;}
// // HLSL:
// void SpdIncreaseAtomicCounter(AU1 slice){InterlockedAdd(spdGlobalAtomic[0].counter, 1, spdCounter);}
// AU1 SpdGetAtomicCounter(){return spdCounter;}

// // Define the LDS load and store functions
// // GLSL:
// AH4 SpdLoadIntermediateH(AU1 x, AU1 y){return spdIntermediate[x][y];}
// void SpdStoreIntermediateH(AU1 x, AU1 y, AH4 value){spdIntermediate[x][y] = value;}
// // HLSL:
// AH4 SpdLoadIntermediate(AU1 x, AU1 y){return spdIntermediate[x][y];}
// void SpdStoreIntermediate(AU1 x, AU1 y, AH4 value){spdIntermediate[x][y] = value;}

// // Define your reduction function: takes as input the four 2x2 values and returns 1 output value
// Example below: computes the average value
// AH4 SpdReduce4H(AH4 v0, AH4 v1, AH4 v2, AH4 v3){return (v0+v1+v2+v3)*AH1(0.25);}

// //

// // If you only use PACKED version
// #define SPD_PACKED_ONLY

// // Include this SPD (single pass downsampler) header file (or copy it in without an include).
// #include "ffx_spd.h"
// ...

// // Example in shader integration
// // GLSL:
// layout(local_size_x = 256, local_size_y = 1, local_size_z = 1) in;
// void main(){
//  // Call the downsampling function
// // WorkGroupId.z should be 0 if you only downsample a Texture2D!
//  SpdDownsample(AU2(gl_WorkGroupID.xy), AU1(gl_LocalInvocationIndex), 
//    AU1(spdConstants.mips), AU1(spdConstants.numWorkGroups), AU1(WorkGroupId.z));
//
// // PACKED:
//  SpdDownsampleH(AU2(gl_WorkGroupID.xy), AU1(gl_LocalInvocationIndex), 
//    AU1(spdConstants.mips), AU1(spdConstants.numWorkGroups), AU1(WorkGroupId.z));
// ...
// // HLSL:
// [numthreads(256,1,1)]
// void main(uint3 WorkGroupId : SV_GroupID, uint LocalThreadIndex : SV_GroupIndex) {
//  SpdDownsample(AU2(WorkGroupId.xy), AU1(LocalThreadIndex),  
//    AU1(mips), AU1(numWorkGroups), AU1(WorkGroupId.z));
//
// // PACKED:
//  SpdDownsampleH(AU2(WorkGroupId.xy), AU1(LocalThreadIndex),  
//    AU1(mips), AU1(numWorkGroups), AU1(WorkGroupId.z));
// ...

//
//------------------------------------------------------------------------------------------------------------------------------

//==============================================================================================================================
//                                                     SPD Setup
//==============================================================================================================================
#ifdef A_CPU
A_STATIC void SpdSetup(
outAU2 dispatchThreadGroupCountXY, // CPU side: dispatch thread group count xy
outAU2 workGroupOffset, // GPU side: pass in as constant
outAU2 numWorkGroupsAndMips, // GPU side: pass in as constant
inAU4 rectInfo, // left, top, width, height
ASU1 mips // optional: if -1, calculate based on rect width and height
){
    workGroupOffset[0] = rectInfo[0] / 64; // rectInfo[0] = left
    workGroupOffset[1] = rectInfo[1] / 64; // rectInfo[1] = top

    AU1 endIndexX = (rectInfo[0] + rectInfo[2] - 1) / 64; // rectInfo[0] = left, rectInfo[2] = width
    AU1 endIndexY = (rectInfo[1] + rectInfo[3] - 1) / 64; // rectInfo[1] = top, rectInfo[3] = height

    dispatchThreadGroupCountXY[0] = endIndexX + 1 - workGroupOffset[0];
    dispatchThreadGroupCountXY[1] = endIndexY + 1 - workGroupOffset[1];

    numWorkGroupsAndMips[0] = (dispatchThreadGroupCountXY[0]) * (dispatchThreadGroupCountXY[1]);

    if (mips >= 0) {
        numWorkGroupsAndMips[1] = AU1(mips);
    } else { // calculate based on rect width and height
        AU1 resolution = AMaxU1(rectInfo[2], rectInfo[3]);
        numWorkGroupsAndMips[1] = AU1((AMinF1(AFloorF1(ALog2F1(AF1(resolution))), AF1(12))));
    }
}

A_STATIC void SpdSetup(
    outAU2 dispatchThreadGroupCountXY, // CPU side: dispatch thread group count xy
    outAU2 workGroupOffset, // GPU side: pass in as constant
    outAU2 numWorkGroupsAndMips, // GPU side: pass in as constant
    inAU4 rectInfo // left, top, width, height
) {
    SpdSetup(dispatchThreadGroupCountXY, workGroupOffset, numWorkGroupsAndMips, rectInfo, -1);
}
#endif // #ifdef A_CPU
//==============================================================================================================================
//                                                     NON-PACKED VERSION
//==============================================================================================================================
#ifdef A_GPU
#ifdef SPD_PACKED_ONLY
  // Avoid compiler error
  AF4 SpdLoadSourceImage(ASU2 p, AU1 slice){return AF4(0.0,0.0,0.0,0.0);}
  AF4 SpdLoad(ASU2 p, AU1 slice){return AF4(0.0,0.0,0.0,0.0);}
  void SpdStore(ASU2 p, AF4 value, AU1 mip, AU1 slice){}
  AF4 SpdLoadIntermediate(AU1 x, AU1 y){return AF4(0.0,0.0,0.0,0.0);}
  void SpdStoreIntermediate(AU1 x, AU1 y, AF4 value){}
  AF4 SpdReduce4(AF4 v0, AF4 v1, AF4 v2, AF4 v3){return AF4(0.0,0.0,0.0,0.0);}
#endif // #ifdef SPD_PACKED_ONLY

//_____________________________________________________________/\_______________________________________________________________
#if defined(A_GLSL) && !defined(SPD_NO_WAVE_OPERATIONS)
#extension GL_KHR_shader_subgroup_quad:require
#endif

void SpdWorkgroupShuffleBarrier() {
#ifdef A_GLSL
    barrier();
#endif 
#ifdef A_HLSL
    GroupMemoryBarrierWithGroupSync();
#endif
}

// Only last active workgroup should proceed
bool SpdExitWorkgroup(AU1 numWorkGroups, AU1 localInvocationIndex, AU1 slice) 
{
    // global atomic counter
    if (localInvocationIndex == 0)
    {
        SpdIncreaseAtomicCounter(slice);
    }
    SpdWorkgroupShuffleBarrier();
    return (SpdGetAtomicCounter() != (numWorkGroups - 1));
}

////////////////////////////////////////////////////////////////////////////////////////////////////////////////////////////////
////////////////////////////////////////////////////////////////////////////////////////////////////////////////////////////////

// User defined: AF4 SpdReduce4(AF4 v0, AF4 v1, AF4 v2, AF4 v3);

AF4 SpdReduceQuad(AF4 v)
{
    #if defined(A_GLSL) && !defined(SPD_NO_WAVE_OPERATIONS)
    AF4 v0 = v;
    AF4 v1 = subgroupQuadSwapHorizontal(v);
    AF4 v2 = subgroupQuadSwapVertical(v);
    AF4 v3 = subgroupQuadSwapDiagonal(v);
    return SpdReduce4(v0, v1, v2, v3);
    #elif defined(A_HLSL) && !defined(SPD_NO_WAVE_OPERATIONS)
    // requires SM6.0
    AU1 quad = WaveGetLaneIndex() &  (~0x3);
    AF4 v0 = v;
    AF4 v1 = WaveReadLaneAt(v, quad | 1);
    AF4 v2 = WaveReadLaneAt(v, quad | 2);
    AF4 v3 = WaveReadLaneAt(v, quad | 3);
    return SpdReduce4(v0, v1, v2, v3);
    /*
    // if SM6.0 is not available, you can use the AMD shader intrinsics
    // the AMD shader intrinsics are available in AMD GPU Services (AGS) library:
    // https://gpuopen.com/amd-gpu-services-ags-library/
    // works for DX11
    AF4 v0 = v;
    AF4 v1;
    v1.x = AmdExtD3DShaderIntrinsics_SwizzleF(v.x, AmdExtD3DShaderIntrinsicsSwizzle_SwapX1);
    v1.y = AmdExtD3DShaderIntrinsics_SwizzleF(v.y, AmdExtD3DShaderIntrinsicsSwizzle_SwapX1);
    v1.z = AmdExtD3DShaderIntrinsics_SwizzleF(v.z, AmdExtD3DShaderIntrinsicsSwizzle_SwapX1);
    v1.w = AmdExtD3DShaderIntrinsics_SwizzleF(v.w, AmdExtD3DShaderIntrinsicsSwizzle_SwapX1);
    AF4 v2;
    v2.x = AmdExtD3DShaderIntrinsics_SwizzleF(v.x, AmdExtD3DShaderIntrinsicsSwizzle_SwapX2);
    v2.y = AmdExtD3DShaderIntrinsics_SwizzleF(v.y, AmdExtD3DShaderIntrinsicsSwizzle_SwapX2);
    v2.z = AmdExtD3DShaderIntrinsics_SwizzleF(v.z, AmdExtD3DShaderIntrinsicsSwizzle_SwapX2);
    v2.w = AmdExtD3DShaderIntrinsics_SwizzleF(v.w, AmdExtD3DShaderIntrinsicsSwizzle_SwapX2);
    AF4 v3;
    v3.x = AmdExtD3DShaderIntrinsics_SwizzleF(v.x, AmdExtD3DShaderIntrinsicsSwizzle_ReverseX4);
    v3.y = AmdExtD3DShaderIntrinsics_SwizzleF(v.y, AmdExtD3DShaderIntrinsicsSwizzle_ReverseX4);
    v3.z = AmdExtD3DShaderIntrinsics_SwizzleF(v.z, AmdExtD3DShaderIntrinsicsSwizzle_ReverseX4);
    v3.w = AmdExtD3DShaderIntrinsics_SwizzleF(v.w, AmdExtD3DShaderIntrinsicsSwizzle_ReverseX4);
    return SpdReduce4(v0, v1, v2, v3);
    */
    #endif
    return v;
}

AF4 SpdReduceIntermediate(AU2 i0, AU2 i1, AU2 i2, AU2 i3)
{
    AF4 v0 = SpdLoadIntermediate(i0.x, i0.y);
    AF4 v1 = SpdLoadIntermediate(i1.x, i1.y);
    AF4 v2 = SpdLoadIntermediate(i2.x, i2.y);
    AF4 v3 = SpdLoadIntermediate(i3.x, i3.y);
    return SpdReduce4(v0, v1, v2, v3);
}

AF4 SpdReduceLoad4(AU2 i0, AU2 i1, AU2 i2, AU2 i3, AU1 slice)
{
    AF4 v0 = SpdLoad(ASU2(i0), slice);
    AF4 v1 = SpdLoad(ASU2(i1), slice);
    AF4 v2 = SpdLoad(ASU2(i2), slice);
    AF4 v3 = SpdLoad(ASU2(i3), slice);
    return SpdReduce4(v0, v1, v2, v3);
}

AF4 SpdReduceLoad4(AU2 base, AU1 slice)
{
    return SpdReduceLoad4(
        AU2(base + AU2(0, 0)),
        AU2(base + AU2(0, 1)), 
        AU2(base + AU2(1, 0)), 
        AU2(base + AU2(1, 1)),
        slice);
}

AF4 SpdReduceLoadSourceImage4(AU2 i0, AU2 i1, AU2 i2, AU2 i3, AU1 slice)
{
    AF4 v0 = SpdLoadSourceImage(ASU2(i0), slice);
    AF4 v1 = SpdLoadSourceImage(ASU2(i1), slice);
    AF4 v2 = SpdLoadSourceImage(ASU2(i2), slice);
    AF4 v3 = SpdLoadSourceImage(ASU2(i3), slice);
    return SpdReduce4(v0, v1, v2, v3);
}

AF4 SpdReduceLoadSourceImage(AU2 base, AU1 slice)
{
#ifdef SPD_LINEAR_SAMPLER
    return SpdLoadSourceImage(ASU2(base), slice);
#else
    return SpdReduceLoadSourceImage4(
        AU2(base + AU2(0, 0)),
        AU2(base + AU2(0, 1)), 
        AU2(base + AU2(1, 0)), 
        AU2(base + AU2(1, 1)),
        slice);
#endif
}

void SpdDownsampleMips_0_1_Intrinsics(AU1 x, AU1 y, AU2 workGroupID, AU1 localInvocationIndex, AU1 mip, AU1 slice)
{
    AF4 v[4];

    ASU2 tex = ASU2(workGroupID.xy * 64) + ASU2(x * 2, y * 2);
    ASU2 pix = ASU2(workGroupID.xy * 32) + ASU2(x, y);
    v[0] = SpdReduceLoadSourceImage(tex, slice);
    SpdStore(pix, v[0], 0, slice);

    tex = ASU2(workGroupID.xy * 64) + ASU2(x * 2 + 32, y * 2);
    pix = ASU2(workGroupID.xy * 32) + ASU2(x + 16, y);
    v[1] = SpdReduceLoadSourceImage(tex, slice);
    SpdStore(pix, v[1], 0, slice);
    
    tex = ASU2(workGroupID.xy * 64) + ASU2(x * 2, y * 2 + 32);
    pix = ASU2(workGroupID.xy * 32) + ASU2(x, y + 16);
    v[2] = SpdReduceLoadSourceImage(tex, slice);
    SpdStore(pix, v[2], 0, slice);
    
    tex = ASU2(workGroupID.xy * 64) + ASU2(x * 2 + 32, y * 2 + 32);
    pix = ASU2(workGroupID.xy * 32) + ASU2(x + 16, y + 16);
    v[3] = SpdReduceLoadSourceImage(tex, slice);
    SpdStore(pix, v[3], 0, slice);

    if (mip <= 1)
        return;

    v[0] = SpdReduceQuad(v[0]);
    v[1] = SpdReduceQuad(v[1]);
    v[2] = SpdReduceQuad(v[2]);
    v[3] = SpdReduceQuad(v[3]);

    if ((localInvocationIndex % 4) == 0)
    {
        SpdStore(ASU2(workGroupID.xy * 16) + 
            ASU2(x/2, y/2), v[0], 1, slice);
        SpdStoreIntermediate(
            x/2, y/2, v[0]);

        SpdStore(ASU2(workGroupID.xy * 16) + 
            ASU2(x/2 + 8, y/2), v[1], 1, slice);
        SpdStoreIntermediate(
            x/2 + 8, y/2, v[1]);

        SpdStore(ASU2(workGroupID.xy * 16) + 
            ASU2(x/2, y/2 + 8), v[2], 1, slice);
        SpdStoreIntermediate(
            x/2, y/2 + 8, v[2]);

        SpdStore(ASU2(workGroupID.xy * 16) + 
            ASU2(x/2 + 8, y/2 + 8), v[3], 1, slice);
        SpdStoreIntermediate(
            x/2 + 8, y/2 + 8, v[3]);
    }
}

void SpdDownsampleMips_0_1_LDS(AU1 x, AU1 y, AU2 workGroupID, AU1 localInvocationIndex, AU1 mip, AU1 slice) 
{
    AF4 v[4];

    ASU2 tex = ASU2(workGroupID.xy * 64) + ASU2(x * 2, y * 2);
    ASU2 pix = ASU2(workGroupID.xy * 32) + ASU2(x, y);
    v[0] = SpdReduceLoadSourceImage(tex, slice);
    SpdStore(pix, v[0], 0, slice);

    tex = ASU2(workGroupID.xy * 64) + ASU2(x * 2 + 32, y * 2);
    pix = ASU2(workGroupID.xy * 32) + ASU2(x + 16, y);
    v[1] = SpdReduceLoadSourceImage(tex, slice);
    SpdStore(pix, v[1], 0, slice);
    
    tex = ASU2(workGroupID.xy * 64) + ASU2(x * 2, y * 2 + 32);
    pix = ASU2(workGroupID.xy * 32) + ASU2(x, y + 16);
    v[2] = SpdReduceLoadSourceImage(tex, slice);
    SpdStore(pix, v[2], 0, slice);
    
    tex = ASU2(workGroupID.xy * 64) + ASU2(x * 2 + 32, y * 2 + 32);
    pix = ASU2(workGroupID.xy * 32) + ASU2(x + 16, y + 16);
    v[3] = SpdReduceLoadSourceImage(tex, slice);
    SpdStore(pix, v[3], 0, slice);

    if (mip <= 1)
        return;

    for (int i = 0; i < 4; i++)
    {
        SpdStoreIntermediate(x, y, v[i]);
        SpdWorkgroupShuffleBarrier();
        if (localInvocationIndex < 64)
        {
            v[i] = SpdReduceIntermediate(
                AU2(x * 2 + 0, y * 2 + 0),
                AU2(x * 2 + 1, y * 2 + 0),
                AU2(x * 2 + 0, y * 2 + 1),
                AU2(x * 2 + 1, y * 2 + 1)
            );
            SpdStore(ASU2(workGroupID.xy * 16) + ASU2(x + (i % 2) * 8, y + (i / 2) * 8), v[i], 1, slice);
        }
        SpdWorkgroupShuffleBarrier();
    }

    if (localInvocationIndex < 64)
    {
        SpdStoreIntermediate(x + 0, y + 0, v[0]);
        SpdStoreIntermediate(x + 8, y + 0, v[1]);
        SpdStoreIntermediate(x + 0, y + 8, v[2]);
        SpdStoreIntermediate(x + 8, y + 8, v[3]);
    }
}

void SpdDownsampleMips_0_1(AU1 x, AU1 y, AU2 workGroupID, AU1 localInvocationIndex, AU1 mip, AU1 slice) 
{
#ifdef SPD_NO_WAVE_OPERATIONS
    SpdDownsampleMips_0_1_LDS(x, y, workGroupID, localInvocationIndex, mip, slice);
#else
    SpdDownsampleMips_0_1_Intrinsics(x, y, workGroupID, localInvocationIndex, mip, slice);
#endif
}


void SpdDownsampleMip_2(AU1 x, AU1 y, AU2 workGroupID, AU1 localInvocationIndex, AU1 mip, AU1 slice)
{
#ifdef SPD_NO_WAVE_OPERATIONS
    if (localInvocationIndex < 64)
    {
        AF4 v = SpdReduceIntermediate(
            AU2(x * 2 + 0, y * 2 + 0),
            AU2(x * 2 + 1, y * 2 + 0),
            AU2(x * 2 + 0, y * 2 + 1),
            AU2(x * 2 + 1, y * 2 + 1)
        );
        SpdStore(ASU2(workGroupID.xy * 8) + ASU2(x, y), v, mip, slice);
        // store to LDS, try to reduce bank conflicts
        // x 0 x 0 x 0 x 0 x 0 x 0 x 0 x 0
        // 0 0 0 0 0 0 0 0 0 0 0 0 0 0 0 0
        // 0 x 0 x 0 x 0 x 0 x 0 x 0 x 0 x
        // 0 0 0 0 0 0 0 0 0 0 0 0 0 0 0 0
        // x 0 x 0 x 0 x 0 x 0 x 0 x 0 x 0
        // ...
        // x 0 x 0 x 0 x 0 x 0 x 0 x 0 x 0
        SpdStoreIntermediate(x * 2 + y % 2, y * 2, v);
    }
#else
    AF4 v = SpdLoadIntermediate(x, y);
    v = SpdReduceQuad(v);
    // quad index 0 stores result
    if (localInvocationIndex % 4 == 0)
    {
        SpdStore(ASU2(workGroupID.xy * 8) + ASU2(x/2, y/2), v, mip, slice);
        SpdStoreIntermediate(x + (y/2) % 2, y, v);
    }
#endif
}

void SpdDownsampleMip_3(AU1 x, AU1 y, AU2 workGroupID, AU1 localInvocationIndex, AU1 mip, AU1 slice)
{
#ifdef SPD_NO_WAVE_OPERATIONS
    if (localInvocationIndex < 16)
    {
        // x 0 x 0
        // 0 0 0 0
        // 0 x 0 x
        // 0 0 0 0
        AF4 v = SpdReduceIntermediate(
            AU2(x * 4 + 0 + 0, y * 4 + 0),
            AU2(x * 4 + 2 + 0, y * 4 + 0),
            AU2(x * 4 + 0 + 1, y * 4 + 2),
            AU2(x * 4 + 2 + 1, y * 4 + 2)
        );
        SpdStore(ASU2(workGroupID.xy * 4) + ASU2(x, y), v, mip, slice);
        // store to LDS
        // x 0 0 0 x 0 0 0 x 0 0 0 x 0 0 0
        // 0 0 0 0 0 0 0 0 0 0 0 0 0 0 0 0
        // 0 0 0 0 0 0 0 0 0 0 0 0 0 0 0 0
        // 0 0 0 0 0 0 0 0 0 0 0 0 0 0 0 0
        // 0 x 0 0 0 x 0 0 0 x 0 0 0 x 0 0
        // ...
        // 0 0 x 0 0 0 x 0 0 0 x 0 0 0 x 0
        // ...
        // 0 0 0 x 0 0 0 x 0 0 0 x 0 0 0 x
        // ...
        SpdStoreIntermediate(x * 4 + y, y * 4, v);
    }
#else
    if (localInvocationIndex < 64)
    {
        AF4 v = SpdLoadIntermediate(x * 2 + y % 2,y * 2);
        v = SpdReduceQuad(v);
        // quad index 0 stores result
        if (localInvocationIndex % 4 == 0)
        {   
            SpdStore(ASU2(workGroupID.xy * 4) + ASU2(x/2, y/2), v, mip, slice);
            SpdStoreIntermediate(x * 2 + y/2, y * 2, v);
        }
    }
#endif
}

void SpdDownsampleMip_4(AU1 x, AU1 y, AU2 workGroupID, AU1 localInvocationIndex, AU1 mip, AU1 slice)
{
#ifdef SPD_NO_WAVE_OPERATIONS
    if (localInvocationIndex < 4)
    {
        // x 0 0 0 x 0 0 0
        // ...
        // 0 x 0 0 0 x 0 0
        AF4 v = SpdReduceIntermediate(
            AU2(x * 8 + 0 + 0 + y * 2, y * 8 + 0),
            AU2(x * 8 + 4 + 0 + y * 2, y * 8 + 0),
            AU2(x * 8 + 0 + 1 + y * 2, y * 8 + 4),
            AU2(x * 8 + 4 + 1 + y * 2, y * 8 + 4)
        );
        SpdStore(ASU2(workGroupID.xy * 2) + ASU2(x, y), v, mip, slice);
        // store to LDS
        // x x x x 0 ...
        // 0 ...
        SpdStoreIntermediate(x + y * 2, 0, v);
    }
#else
    if (localInvocationIndex < 16)
    {
        AF4 v = SpdLoadIntermediate(x * 4 + y,y * 4);
        v = SpdReduceQuad(v);
        // quad index 0 stores result
        if (localInvocationIndex % 4 == 0)
        {   
            SpdStore(ASU2(workGroupID.xy * 2) + ASU2(x/2, y/2), v, mip, slice);
            SpdStoreIntermediate(x / 2 + y, 0, v);
        }
    }
#endif
}

void SpdDownsampleMip_5(AU2 workGroupID, AU1 localInvocationIndex, AU1 mip, AU1 slice)
{
#ifdef SPD_NO_WAVE_OPERATIONS
    if (localInvocationIndex < 1)
    {
        // x x x x 0 ...
        // 0 ...
        AF4 v = SpdReduceIntermediate(
            AU2(0, 0),
            AU2(1, 0),
            AU2(2, 0),
            AU2(3, 0)
        );
        SpdStore(ASU2(workGroupID.xy), v, mip, slice);
    }
#else
    if (localInvocationIndex < 4)
    {
        AF4 v = SpdLoadIntermediate(localInvocationIndex,0);
        v = SpdReduceQuad(v);
        // quad index 0 stores result
        if (localInvocationIndex % 4 == 0)
        {   
            SpdStore(ASU2(workGroupID.xy), v, mip, slice);
        }
    }
#endif
}

void SpdDownsampleMips_6_7(AU1 x, AU1 y, AU1 mips, AU1 slice)
{
    ASU2 tex = ASU2(x * 4 + 0, y * 4 + 0);
    ASU2 pix = ASU2(x * 2 + 0, y * 2 + 0);
    AF4 v0 = SpdReduceLoad4(tex, slice);
    SpdStore(pix, v0, 6, slice);

    tex = ASU2(x * 4 + 2, y * 4 + 0);
    pix = ASU2(x * 2 + 1, y * 2 + 0);
    AF4 v1 = SpdReduceLoad4(tex, slice);
    SpdStore(pix, v1, 6, slice);

    tex = ASU2(x * 4 + 0, y * 4 + 2);
    pix = ASU2(x * 2 + 0, y * 2 + 1);
    AF4 v2 = SpdReduceLoad4(tex, slice);
    SpdStore(pix, v2, 6, slice);

    tex = ASU2(x * 4 + 2, y * 4 + 2);
    pix = ASU2(x * 2 + 1, y * 2 + 1);
    AF4 v3 = SpdReduceLoad4(tex, slice);
    SpdStore(pix, v3, 6, slice);

    if (mips <= 7) return;
    // no barrier needed, working on values only from the same thread

    AF4 v = SpdReduce4(v0, v1, v2, v3);
    SpdStore(ASU2(x, y), v, 7, slice);
    SpdStoreIntermediate(x, y, v);
}

void SpdDownsampleNextFour(AU1 x, AU1 y, AU2 workGroupID, AU1 localInvocationIndex, AU1 baseMip, AU1 mips, AU1 slice)
{
    if (mips <= baseMip) return;
    SpdWorkgroupShuffleBarrier();
    SpdDownsampleMip_2(x, y, workGroupID, localInvocationIndex, baseMip, slice);

    if (mips <= baseMip + 1) return;
    SpdWorkgroupShuffleBarrier();
    SpdDownsampleMip_3(x, y, workGroupID, localInvocationIndex, baseMip + 1, slice);

    if (mips <= baseMip + 2) return;
    SpdWorkgroupShuffleBarrier();
    SpdDownsampleMip_4(x, y, workGroupID, localInvocationIndex, baseMip + 2, slice);

    if (mips <= baseMip + 3) return;
    SpdWorkgroupShuffleBarrier();
    SpdDownsampleMip_5(workGroupID, localInvocationIndex, baseMip + 3, slice);
}

void SpdDownsample(
    AU2 workGroupID,
    AU1 localInvocationIndex,
    AU1 mips,
    AU1 numWorkGroups,
    AU1 slice
) {
    AU2 sub_xy = ARmpRed8x8(localInvocationIndex % 64);
    AU1 x = sub_xy.x + 8 * ((localInvocationIndex >> 6) % 2);
    AU1 y = sub_xy.y + 8 * ((localInvocationIndex >> 7));
    SpdDownsampleMips_0_1(x, y, workGroupID, localInvocationIndex, mips, slice);

    SpdDownsampleNextFour(x, y, workGroupID, localInvocationIndex, 2, mips, slice);

    if (mips <= 6) return;

    if (SpdExitWorkgroup(numWorkGroups, localInvocationIndex, slice)) return;

    SpdResetAtomicCounter(slice);

    // After mip 6 there is only a single workgroup left that downsamples the remaining up to 64x64 texels.
    SpdDownsampleMips_6_7(x, y, mips, slice);

    SpdDownsampleNextFour(x, y, AU2(0,0), localInvocationIndex, 8, mips, slice);
}

void SpdDownsample(
    AU2 workGroupID,
    AU1 localInvocationIndex,
    AU1 mips,
    AU1 numWorkGroups,
    AU1 slice,
    AU2 workGroupOffset
) {
    SpdDownsample(workGroupID + workGroupOffset, localInvocationIndex, mips, numWorkGroups, slice);
}

////////////////////////////////////////////////////////////////////////////////////////////////////////////////////////////////
////////////////////////////////////////////////////////////////////////////////////////////////////////////////////////////////

//==============================================================================================================================
//                                                       PACKED VERSION
//==============================================================================================================================

#ifdef A_HALF

#ifdef A_GLSL
#extension GL_EXT_shader_subgroup_extended_types_float16:require
#endif

AH4 SpdReduceQuadH(AH4 v)
{
    #if defined(A_GLSL) && !defined(SPD_NO_WAVE_OPERATIONS)
    AH4 v0 = v;
    AH4 v1 = subgroupQuadSwapHorizontal(v);
    AH4 v2 = subgroupQuadSwapVertical(v);
    AH4 v3 = subgroupQuadSwapDiagonal(v);
    return SpdReduce4H(v0, v1, v2, v3);
    #elif defined(A_HLSL) && !defined(SPD_NO_WAVE_OPERATIONS)
    // requires SM6.0
    AU1 quad = WaveGetLaneIndex() &  (~0x3);
    AH4 v0 = v;
    AH4 v1 = WaveReadLaneAt(v, quad | 1);
    AH4 v2 = WaveReadLaneAt(v, quad | 2);
    AH4 v3 = WaveReadLaneAt(v, quad | 3);
    return SpdReduce4H(v0, v1, v2, v3);
    /*
    // if SM6.0 is not available, you can use the AMD shader intrinsics
    // the AMD shader intrinsics are available in AMD GPU Services (AGS) library:
    // https://gpuopen.com/amd-gpu-services-ags-library/
    // works for DX11
    AH4 v0 = v;
    AH4 v1;
    v1.x = AmdExtD3DShaderIntrinsics_SwizzleF(v.x, AmdExtD3DShaderIntrinsicsSwizzle_SwapX1);
    v1.y = AmdExtD3DShaderIntrinsics_SwizzleF(v.y, AmdExtD3DShaderIntrinsicsSwizzle_SwapX1);
    v1.z = AmdExtD3DShaderIntrinsics_SwizzleF(v.z, AmdExtD3DShaderIntrinsicsSwizzle_SwapX1);
    v1.w = AmdExtD3DShaderIntrinsics_SwizzleF(v.w, AmdExtD3DShaderIntrinsicsSwizzle_SwapX1);
    AH4 v2;
    v2.x = AmdExtD3DShaderIntrinsics_SwizzleF(v.x, AmdExtD3DShaderIntrinsicsSwizzle_SwapX2);
    v2.y = AmdExtD3DShaderIntrinsics_SwizzleF(v.y, AmdExtD3DShaderIntrinsicsSwizzle_SwapX2);
    v2.z = AmdExtD3DShaderIntrinsics_SwizzleF(v.z, AmdExtD3DShaderIntrinsicsSwizzle_SwapX2);
    v2.w = AmdExtD3DShaderIntrinsics_SwizzleF(v.w, AmdExtD3DShaderIntrinsicsSwizzle_SwapX2);
    AH4 v3;
    v3.x = AmdExtD3DShaderIntrinsics_SwizzleF(v.x, AmdExtD3DShaderIntrinsicsSwizzle_ReverseX4);
    v3.y = AmdExtD3DShaderIntrinsics_SwizzleF(v.y, AmdExtD3DShaderIntrinsicsSwizzle_ReverseX4);
    v3.z = AmdExtD3DShaderIntrinsics_SwizzleF(v.z, AmdExtD3DShaderIntrinsicsSwizzle_ReverseX4);
    v3.w = AmdExtD3DShaderIntrinsics_SwizzleF(v.w, AmdExtD3DShaderIntrinsicsSwizzle_ReverseX4);
    return SpdReduce4H(v0, v1, v2, v3);
    */
    #endif
    return AH4(0.0, 0.0, 0.0, 0.0);

}

AH4 SpdReduceIntermediateH(AU2 i0, AU2 i1, AU2 i2, AU2 i3)
{
    AH4 v0 = SpdLoadIntermediateH(i0.x, i0.y);
    AH4 v1 = SpdLoadIntermediateH(i1.x, i1.y);
    AH4 v2 = SpdLoadIntermediateH(i2.x, i2.y);
    AH4 v3 = SpdLoadIntermediateH(i3.x, i3.y);
    return SpdReduce4H(v0, v1, v2, v3);
}

AH4 SpdReduceLoad4H(AU2 i0, AU2 i1, AU2 i2, AU2 i3, AU1 slice)
{
    AH4 v0 = SpdLoadH(ASU2(i0), slice);
    AH4 v1 = SpdLoadH(ASU2(i1), slice);
    AH4 v2 = SpdLoadH(ASU2(i2), slice);
    AH4 v3 = SpdLoadH(ASU2(i3), slice);
    return SpdReduce4H(v0, v1, v2, v3);
}

AH4 SpdReduceLoad4H(AU2 base, AU1 slice)
{
    return SpdReduceLoad4H(
        AU2(base + AU2(0, 0)),
        AU2(base + AU2(0, 1)), 
        AU2(base + AU2(1, 0)), 
        AU2(base + AU2(1, 1)),
        slice);
}

AH4 SpdReduceLoadSourceImage4H(AU2 i0, AU2 i1, AU2 i2, AU2 i3, AU1 slice)
{
    AH4 v0 = SpdLoadSourceImageH(ASU2(i0), slice);
    AH4 v1 = SpdLoadSourceImageH(ASU2(i1), slice);
    AH4 v2 = SpdLoadSourceImageH(ASU2(i2), slice);
    AH4 v3 = SpdLoadSourceImageH(ASU2(i3), slice);
    return SpdReduce4H(v0, v1, v2, v3);
}

AH4 SpdReduceLoadSourceImageH(AU2 base, AU1 slice)
{
#ifdef SPD_LINEAR_SAMPLER
    return SpdLoadSourceImageH(ASU2(base), slice);
#else
    return SpdReduceLoadSourceImage4H(
        AU2(base + AU2(0, 0)),
        AU2(base + AU2(0, 1)), 
        AU2(base + AU2(1, 0)), 
        AU2(base + AU2(1, 1)),
        slice);
#endif
}

void SpdDownsampleMips_0_1_IntrinsicsH(AU1 x, AU1 y, AU2 workGroupID, AU1 localInvocationIndex, AU1 mips, AU1 slice)
{
    AH4 v[4];

    ASU2 tex = ASU2(workGroupID.xy * 64) + ASU2(x * 2, y * 2);
    ASU2 pix = ASU2(workGroupID.xy * 32) + ASU2(x, y);
    v[0] = SpdReduceLoadSourceImageH(tex, slice);
    SpdStoreH(pix, v[0], 0, slice);

    tex = ASU2(workGroupID.xy * 64) + ASU2(x * 2 + 32, y * 2);
    pix = ASU2(workGroupID.xy * 32) + ASU2(x + 16, y);
    v[1] = SpdReduceLoadSourceImageH(tex, slice);
    SpdStoreH(pix, v[1], 0, slice);

    tex = ASU2(workGroupID.xy * 64) + ASU2(x * 2, y * 2 + 32);
    pix = ASU2(workGroupID.xy * 32) + ASU2(x, y + 16);
    v[2] = SpdReduceLoadSourceImageH(tex, slice);
    SpdStoreH(pix, v[2], 0, slice);

    tex = ASU2(workGroupID.xy * 64) + ASU2(x * 2 + 32, y * 2 + 32);
    pix = ASU2(workGroupID.xy * 32) + ASU2(x + 16, y + 16);
    v[3] = SpdReduceLoadSourceImageH(tex, slice);
    SpdStoreH(pix, v[3], 0, slice);

    if (mips <= 1)
        return;

    v[0] = SpdReduceQuadH(v[0]);
    v[1] = SpdReduceQuadH(v[1]);
    v[2] = SpdReduceQuadH(v[2]);
    v[3] = SpdReduceQuadH(v[3]);

    if ((localInvocationIndex % 4) == 0)
    {
        SpdStoreH(ASU2(workGroupID.xy * 16) + ASU2(x/2, y/2), v[0], 1, slice);
        SpdStoreIntermediateH(x/2, y/2, v[0]);

        SpdStoreH(ASU2(workGroupID.xy * 16) + ASU2(x/2 + 8, y/2), v[1], 1, slice);
        SpdStoreIntermediateH(x/2 + 8, y/2, v[1]);

        SpdStoreH(ASU2(workGroupID.xy * 16) + ASU2(x/2, y/2 + 8), v[2], 1, slice);
        SpdStoreIntermediateH(x/2, y/2 + 8, v[2]);

        SpdStoreH(ASU2(workGroupID.xy * 16) + ASU2(x/2 + 8, y/2 + 8), v[3], 1, slice);
        SpdStoreIntermediateH(x/2 + 8, y/2 + 8, v[3]);
    }
}

void SpdDownsampleMips_0_1_LDSH(AU1 x, AU1 y, AU2 workGroupID, AU1 localInvocationIndex, AU1 mips, AU1 slice) 
{
    AH4 v[4];

    ASU2 tex = ASU2(workGroupID.xy * 64) + ASU2(x * 2, y * 2);
    ASU2 pix = ASU2(workGroupID.xy * 32) + ASU2(x, y);
    v[0] = SpdReduceLoadSourceImageH(tex, slice);
    SpdStoreH(pix, v[0], 0, slice);

    tex = ASU2(workGroupID.xy * 64) + ASU2(x * 2 + 32, y * 2);
    pix = ASU2(workGroupID.xy * 32) + ASU2(x + 16, y);
    v[1] = SpdReduceLoadSourceImageH(tex, slice);
    SpdStoreH(pix, v[1], 0, slice);

    tex = ASU2(workGroupID.xy * 64) + ASU2(x * 2, y * 2 + 32);
    pix = ASU2(workGroupID.xy * 32) + ASU2(x, y + 16);
    v[2] = SpdReduceLoadSourceImageH(tex, slice);
    SpdStoreH(pix, v[2], 0, slice);

    tex = ASU2(workGroupID.xy * 64) + ASU2(x * 2 + 32, y * 2 + 32);
    pix = ASU2(workGroupID.xy * 32) + ASU2(x + 16, y + 16);
    v[3] = SpdReduceLoadSourceImageH(tex, slice);
    SpdStoreH(pix, v[3], 0, slice);

    if (mips <= 1)
        return;

    for (int i = 0; i < 4; i++)
    {
        SpdStoreIntermediateH(x, y, v[i]);
        SpdWorkgroupShuffleBarrier();
        if (localInvocationIndex < 64)
        {
            v[i] = SpdReduceIntermediateH(
                AU2(x * 2 + 0, y * 2 + 0),
                AU2(x * 2 + 1, y * 2 + 0),
                AU2(x * 2 + 0, y * 2 + 1),
                AU2(x * 2 + 1, y * 2 + 1)
            );
            SpdStoreH(ASU2(workGroupID.xy * 16) + ASU2(x + (i % 2) * 8, y + (i / 2) * 8), v[i], 1, slice);
        }
        SpdWorkgroupShuffleBarrier();
    }

    if (localInvocationIndex < 64)
    {
        SpdStoreIntermediateH(x + 0, y + 0, v[0]);
        SpdStoreIntermediateH(x + 8, y + 0, v[1]);
        SpdStoreIntermediateH(x + 0, y + 8, v[2]);
        SpdStoreIntermediateH(x + 8, y + 8, v[3]);
    }
}

void SpdDownsampleMips_0_1H(AU1 x, AU1 y, AU2 workGroupID, AU1 localInvocationIndex, AU1 mips, AU1 slice) 
{
#ifdef SPD_NO_WAVE_OPERATIONS
    SpdDownsampleMips_0_1_LDSH(x, y, workGroupID, localInvocationIndex, mips, slice);
#else
    SpdDownsampleMips_0_1_IntrinsicsH(x, y, workGroupID, localInvocationIndex, mips, slice);
#endif
}


void SpdDownsampleMip_2H(AU1 x, AU1 y, AU2 workGroupID, AU1 localInvocationIndex, AU1 mip, AU1 slice)
{
#ifdef SPD_NO_WAVE_OPERATIONS
    if (localInvocationIndex < 64)
    {
        AH4 v = SpdReduceIntermediateH(
            AU2(x * 2 + 0, y * 2 + 0),
            AU2(x * 2 + 1, y * 2 + 0),
            AU2(x * 2 + 0, y * 2 + 1),
            AU2(x * 2 + 1, y * 2 + 1)
        );
        SpdStoreH(ASU2(workGroupID.xy * 8) + ASU2(x, y), v, mip, slice);
        // store to LDS, try to reduce bank conflicts
        // x 0 x 0 x 0 x 0 x 0 x 0 x 0 x 0
        // 0 0 0 0 0 0 0 0 0 0 0 0 0 0 0 0
        // 0 x 0 x 0 x 0 x 0 x 0 x 0 x 0 x
        // 0 0 0 0 0 0 0 0 0 0 0 0 0 0 0 0
        // x 0 x 0 x 0 x 0 x 0 x 0 x 0 x 0
        // ...
        // x 0 x 0 x 0 x 0 x 0 x 0 x 0 x 0
        SpdStoreIntermediateH(x * 2 + y % 2, y * 2, v);
    }
#else
    AH4 v = SpdLoadIntermediateH(x, y);
    v = SpdReduceQuadH(v);
    // quad index 0 stores result
    if (localInvocationIndex % 4 == 0)
    {   
        SpdStoreH(ASU2(workGroupID.xy * 8) + ASU2(x/2, y/2), v, mip, slice);
        SpdStoreIntermediateH(x + (y/2) % 2, y, v);
    }
#endif
}

void SpdDownsampleMip_3H(AU1 x, AU1 y, AU2 workGroupID, AU1 localInvocationIndex, AU1 mip, AU1 slice)
{
#ifdef SPD_NO_WAVE_OPERATIONS
    if (localInvocationIndex < 16)
    {
        // x 0 x 0
        // 0 0 0 0
        // 0 x 0 x
        // 0 0 0 0
        AH4 v = SpdReduceIntermediateH(
            AU2(x * 4 + 0 + 0, y * 4 + 0),
            AU2(x * 4 + 2 + 0, y * 4 + 0),
            AU2(x * 4 + 0 + 1, y * 4 + 2),
            AU2(x * 4 + 2 + 1, y * 4 + 2)
        );
        SpdStoreH(ASU2(workGroupID.xy * 4) + ASU2(x, y), v, mip, slice);
        // store to LDS
        // x 0 0 0 x 0 0 0 x 0 0 0 x 0 0 0
        // 0 0 0 0 0 0 0 0 0 0 0 0 0 0 0 0
        // 0 0 0 0 0 0 0 0 0 0 0 0 0 0 0 0
        // 0 0 0 0 0 0 0 0 0 0 0 0 0 0 0 0
        // 0 x 0 0 0 x 0 0 0 x 0 0 0 x 0 0
        // ...
        // 0 0 x 0 0 0 x 0 0 0 x 0 0 0 x 0
        // ...
        // 0 0 0 x 0 0 0 x 0 0 0 x 0 0 0 x
        // ...
        SpdStoreIntermediateH(x * 4 + y, y * 4, v);
    }
#else
    if (localInvocationIndex < 64)
    {
        AH4 v = SpdLoadIntermediateH(x * 2 + y % 2,y * 2);
        v = SpdReduceQuadH(v);
        // quad index 0 stores result
        if (localInvocationIndex % 4 == 0)
        {   
            SpdStoreH(ASU2(workGroupID.xy * 4) + ASU2(x/2, y/2), v, mip, slice);
            SpdStoreIntermediateH(x * 2 + y/2, y * 2, v);
        }
    }
#endif
}

void SpdDownsampleMip_4H(AU1 x, AU1 y, AU2 workGroupID, AU1 localInvocationIndex, AU1 mip, AU1 slice)
{
#ifdef SPD_NO_WAVE_OPERATIONS
    if (localInvocationIndex < 4)
    {
        // x 0 0 0 x 0 0 0
        // ...
        // 0 x 0 0 0 x 0 0
        AH4 v = SpdReduceIntermediateH(
            AU2(x * 8 + 0 + 0 + y * 2, y * 8 + 0),
            AU2(x * 8 + 4 + 0 + y * 2, y * 8 + 0),
            AU2(x * 8 + 0 + 1 + y * 2, y * 8 + 4),
            AU2(x * 8 + 4 + 1 + y * 2, y * 8 + 4)
        );
        SpdStoreH(ASU2(workGroupID.xy * 2) + ASU2(x, y), v, mip, slice);
        // store to LDS
        // x x x x 0 ...
        // 0 ...
        SpdStoreIntermediateH(x + y * 2, 0, v);
    }
#else
    if (localInvocationIndex < 16)
    {
        AH4 v = SpdLoadIntermediateH(x * 4 + y,y * 4);
        v = SpdReduceQuadH(v);
        // quad index 0 stores result
        if (localInvocationIndex % 4 == 0)
        {   
            SpdStoreH(ASU2(workGroupID.xy * 2) + ASU2(x/2, y/2), v, mip, slice);
            SpdStoreIntermediateH(x / 2 + y, 0, v);
        }
    }
#endif
}

void SpdDownsampleMip_5H(AU2 workGroupID, AU1 localInvocationIndex, AU1 mip, AU1 slice)
{
#ifdef SPD_NO_WAVE_OPERATIONS
    if (localInvocationIndex < 1)
    {
        // x x x x 0 ...
        // 0 ...
        AH4 v = SpdReduceIntermediateH(
            AU2(0, 0),
            AU2(1, 0),
            AU2(2, 0),
            AU2(3, 0)
        );
        SpdStoreH(ASU2(workGroupID.xy), v, mip, slice);
    }
#else
    if (localInvocationIndex < 4)
    {
        AH4 v = SpdLoadIntermediateH(localInvocationIndex,0);
        v = SpdReduceQuadH(v);
        // quad index 0 stores result
        if (localInvocationIndex % 4 == 0)
        {   
            SpdStoreH(ASU2(workGroupID.xy), v, mip, slice);
        }
    }
#endif
}

void SpdDownsampleMips_6_7H(AU1 x, AU1 y, AU1 mips, AU1 slice)
{
    ASU2 tex = ASU2(x * 4 + 0, y * 4 + 0);
    ASU2 pix = ASU2(x * 2 + 0, y * 2 + 0);
    AH4 v0 = SpdReduceLoad4H(tex, slice);
    SpdStoreH(pix, v0, 6, slice);

    tex = ASU2(x * 4 + 2, y * 4 + 0);
    pix = ASU2(x * 2 + 1, y * 2 + 0);
    AH4 v1 = SpdReduceLoad4H(tex, slice);
    SpdStoreH(pix, v1, 6, slice);

    tex = ASU2(x * 4 + 0, y * 4 + 2);
    pix = ASU2(x * 2 + 0, y * 2 + 1);
    AH4 v2 = SpdReduceLoad4H(tex, slice);
    SpdStoreH(pix, v2, 6, slice);

    tex = ASU2(x * 4 + 2, y * 4 + 2);
    pix = ASU2(x * 2 + 1, y * 2 + 1);
    AH4 v3 = SpdReduceLoad4H(tex, slice);
    SpdStoreH(pix, v3, 6, slice);

    if (mips < 8) return;
    // no barrier needed, working on values only from the same thread

    AH4 v = SpdReduce4H(v0, v1, v2, v3);
    SpdStoreH(ASU2(x, y), v, 7, slice);
    SpdStoreIntermediateH(x, y, v);
}

void SpdDownsampleNextFourH(AU1 x, AU1 y, AU2 workGroupID, AU1 localInvocationIndex, AU1 baseMip, AU1 mips, AU1 slice)
{
    if (mips <= baseMip) return;
    SpdWorkgroupShuffleBarrier();
    SpdDownsampleMip_2H(x, y, workGroupID, localInvocationIndex, baseMip, slice);

    if (mips <= baseMip + 1) return;
    SpdWorkgroupShuffleBarrier();
    SpdDownsampleMip_3H(x, y, workGroupID, localInvocationIndex, baseMip + 1, slice);

    if (mips <= baseMip + 2) return;
    SpdWorkgroupShuffleBarrier();
    SpdDownsampleMip_4H(x, y, workGroupID, localInvocationIndex, baseMip + 2, slice);

    if (mips <= baseMip + 3) return;
    SpdWorkgroupShuffleBarrier();
    SpdDownsampleMip_5H(workGroupID, localInvocationIndex, baseMip + 3, slice);
}

void SpdDownsampleH(
    AU2 workGroupID,
    AU1 localInvocationIndex,
    AU1 mips,
    AU1 numWorkGroups,
    AU1 slice
) {
    AU2 sub_xy = ARmpRed8x8(localInvocationIndex % 64);
    AU1 x = sub_xy.x + 8 * ((localInvocationIndex >> 6) % 2);
    AU1 y = sub_xy.y + 8 * ((localInvocationIndex >> 7));

    SpdDownsampleMips_0_1H(x, y, workGroupID, localInvocationIndex, mips, slice);

    SpdDownsampleNextFourH(x, y, workGroupID, localInvocationIndex, 2, mips, slice);

    if (mips < 7) return;

    if (SpdExitWorkgroup(numWorkGroups, localInvocationIndex, slice)) return;

    SpdResetAtomicCounter(slice);

    // After mip 6 there is only a single workgroup left that downsamples the remaining up to 64x64 texels.
    SpdDownsampleMips_6_7H(x, y, mips, slice);

    SpdDownsampleNextFourH(x, y, AU2(0,0), localInvocationIndex, 8, mips, slice);
}

void SpdDownsampleH(
    AU2 workGroupID,
    AU1 localInvocationIndex,
    AU1 mips,
    AU1 numWorkGroups,
    AU1 slice,
    AU2 workGroupOffset
) {
    SpdDownsampleH(workGroupID + workGroupOffset, localInvocationIndex, mips, numWorkGroups, slice);
}

#endif // #ifdef A_HALF
#endif // #ifdef A_GPU<|MERGE_RESOLUTION|>--- conflicted
+++ resolved
@@ -106,11 +106,7 @@
 // // if you have more than 1 slice (== if you downsample a cube texture or a texture2Darray)
 // // you have an array of counters: counter[6] -> if you have 6 slices for example
 // // GLSL:
-<<<<<<< HEAD
-// layout(std430, set=0, binding=2) coherent buffer globalAtomicBuffer
-=======
 // layout(std430, set=0, binding=2) coherent buffer SpdGlobalAtomicBuffer
->>>>>>> b22d617e
 // {
 //    uint counter;
 // } spdGlobalAtomic;
@@ -119,11 +115,7 @@
 // {
 //    uint counter;
 // };
-<<<<<<< HEAD
-// [[vk::binding(2)]] globallycoherent RWStructuredBuffer<globalAtomicBuffer> globalAtomic;
-=======
 // [[vk::binding(2)]] globallycoherent RWStructuredBuffer<SpdGlobalAtomicBuffer> spdGlobalAtomic;
->>>>>>> b22d617e
 
 // // [SAMPLER] add sampler
 // GLSL: layout(set=0, binding=3) uniform sampler srcSampler;
@@ -136,12 +128,9 @@
 // layout(push_constant) uniform SpdConstants {
 //    uint mips; // needed to opt out earlier if mips are < 12
 //    uint numWorkGroups; // number of total thread groups, so numWorkGroupsX * numWorkGroupsY * 1
-<<<<<<< HEAD
-=======
 //                        // it is important to NOT take the number of slices (z dimension) into account here
 //                        // as each slice has its own counter!
 //    vec2 workGroupOffset; // optional - use SpdSetup() function to calculate correct workgroup offset
->>>>>>> b22d617e
 // } spdConstants;
 // // HLSL:
 // [[vk::push_constant]]
